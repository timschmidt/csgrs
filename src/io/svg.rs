--- conflicted
+++ resolved
@@ -886,14 +886,9 @@
     use nom::branch::alt;
     use nom::character::complete::{char, multispace0, multispace1};
     use nom::combinator::opt;
-<<<<<<< HEAD
     use nom::number::complete::float;
     use nom::sequence::{pair, tuple, delimited, separated_pair};
-=======
->>>>>>> 85f08715
     use nom::multi::separated_list1;
-    use nom::number::complete::float;
-    use nom::sequence::{delimited, pair, preceded, separated_pair, terminated, tuple};
 
     fn comma_wsp(i: &str) -> IResult<&str, ()> {
         let (i, _) = alt((
