--- conflicted
+++ resolved
@@ -885,15 +885,9 @@
     use nom::Parser;
     use nom::branch::alt;
     use nom::character::complete::{char, multispace0, multispace1};
-    use nom::combinator::opt;
-<<<<<<< HEAD
+    use nom::multi::separated_list1;
     use nom::number::complete::float;
     use nom::sequence::{pair, tuple, delimited, separated_pair};
-=======
->>>>>>> a7fe2648
-    use nom::multi::separated_list1;
-    use nom::number::complete::float;
-    use nom::sequence::{delimited, pair, preceded, separated_pair, terminated, tuple};
 
     fn comma_wsp(i: &str) -> IResult<&str, ()> {
         let (i, _) = alt((
