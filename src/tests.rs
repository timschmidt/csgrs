--- conflicted
+++ resolved
@@ -800,11 +800,7 @@
     let mut cube: CSG<()> = CSG::cube(2.0, 2.0, 2.0, None);
     // subdivide_triangles(1) => each polygon (quad) is triangulated => 2 triangles => each tri subdivides => 4
     // So each face with 4 vertices => 2 triangles => each becomes 4 => total 8 per face => 6 faces => 48
-<<<<<<< HEAD
     let subdiv = cube.subdivide_triangles(1.try_into().expect("not zero"));
-=======
-    let subdiv = cube.subdivide_triangles(1.try_into().expect("not 0"));
->>>>>>> 642193ed
     assert_eq!(subdiv.polygons.len(), 6 * 8);
 
     // subdivide in place
@@ -959,15 +955,7 @@
     let cube: CSG<()> = CSG::cube(2.0, 2.0, 2.0, None);
     let trimesh = cube.to_trimesh();
     // Should be a TriMesh with 12 triangles
-<<<<<<< HEAD
     assert_eq!(trimesh.as_trimesh().unwrap().indices().len(), 12); // 6 faces => 2 triangles each => 12
-=======
-    if let Some(trimesh) = shape {
-        assert_eq!(trimesh.indices().len(), 12); // 6 faces => 2 triangles each => 12
-    } else {
-        panic!("Expected a TriMesh");
-    }
->>>>>>> 642193ed
 }
 
 #[test]
@@ -1243,11 +1231,8 @@
     );
 
     let csg = CSG::from_polygons(&[poly]);
-<<<<<<< HEAD
+
     let subdivided = csg.subdivide_triangles(1.try_into().expect("not zero")); // one level of subdivision
-=======
-    let subdivided = csg.subdivide_triangles(1.try_into().expect("not 0")); // one level of subdivision
->>>>>>> 642193ed
 
     // Now it's split into multiple triangles. Each should keep "LargeQuad" as metadata.
     assert!(subdivided.polygons.len() > 1);
