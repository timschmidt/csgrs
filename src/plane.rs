//! Utilities for working with planes in 3‑space including robust
//! orientation tests, point classification and polygon splitting.
//!
//! Unless stated otherwise, all tolerances are governed by
//! `float_types::EPSILON`.

use crate::float_types::{EPSILON, Real};
use crate::polygon::Polygon;
use crate::vertex::Vertex;
use nalgebra::{Isometry3, Matrix4, Point3, Rotation3, Translation3, Vector3};
use robust::{Coord3D, orient3d};

/// Classification of a polygon or point that lies exactly in the plane
/// (i.e. within `±EPSILON` of the plane).
pub const COPLANAR: i8 = 0;

/// Classification of a polygon or point that lies strictly on the
/// *front* side of the plane (the side the normal points toward).
pub const FRONT: i8 = 1;

/// Classification of a polygon or point that lies strictly on the
/// *back* side of the plane (opposite the normal direction).
pub const BACK: i8 = 2;

/// A polygon or edge that straddles the plane, producing pieces
/// on both the front **and** the back.
pub const SPANNING: i8 = 3;

/// A plane in 3D space defined by three points
#[derive(Debug, Clone)]
pub struct Plane {
    pub point_a: Point3<Real>,
    pub point_b: Point3<Real>,
    pub point_c: Point3<Real>,
}

impl Plane {
<<<<<<< HEAD
    /// Create a plane from three points
    pub const fn from_points(a: &Point3<Real>, b: &Point3<Real>, c: &Point3<Real>) -> Plane {
        Plane {
            point_a: *a,
            point_b: *b,
            point_c: *c,
        }
    }

    /// Tries to pick three vertices that span the largest area triangle 
=======
    /// Tries to pick three vertices that span the largest area triangle
>>>>>>> 85f08715
    /// (maximally well-spaced) and returns a plane defined by them.
    /// Care is taken to preserve the original winding of the vertices.
    ///
    /// Cost: O(n^2)
    /// A lower cost option may be a grid sub-sampled farthest pair search
    pub fn from_vertices(vertices: Vec<Vertex>) -> Plane {
        let n = vertices.len();
        let reference_plane = Plane {
            point_a: vertices[0].pos,
            point_b: vertices[1].pos,
            point_c: vertices[2].pos,
        };
        if n == 3 {
            return reference_plane;
        } // Plane is already optimal

        //------------------------------------------------------------------
        // 1.  longest chord (i0,i1)
        //------------------------------------------------------------------
        let (mut i0, mut i1, mut max_d2) =
            (0, 1, (vertices[0].pos - vertices[1].pos).norm_squared());
        for i in 0..n {
            for j in (i + 1)..n {
                let d2 = (vertices[i].pos - vertices[j].pos).norm_squared();
                if d2 > max_d2 {
                    (i0, i1, max_d2) = (i, j, d2);
                }
            }
        }

        let p0 = vertices[i0].pos;
        let p1 = vertices[i1].pos;
        let dir = p1 - p0;
        if dir.norm_squared() < EPSILON * EPSILON {
            return reference_plane; // everything almost coincident
        }

        //------------------------------------------------------------------
        // 2.  vertex farthest from the line  p0-p1  → i2
        //------------------------------------------------------------------
        let mut i2 = None;
        let mut max_area2 = 0.0;
        for (idx, v) in vertices.iter().enumerate() {
            if idx == i0 || idx == i1 {
                continue;
            }
            let a2 = (v.pos - p0).cross(&dir).norm_squared(); // ∝ area²
            if a2 > max_area2 {
                max_area2 = a2;
                i2 = Some(idx);
            }
        }
        let i2 = match i2 {
            Some(k) if max_area2 > EPSILON * EPSILON => k,
            _ => {
                return reference_plane;
            }, // all vertices collinear
        };
        let p2 = vertices[i2].pos;

        //------------------------------------------------------------------
        // 3.  build plane, then orient it to match original winding
        //------------------------------------------------------------------
        let mut plane_hq = Plane {
            point_a: p0,
            point_b: p1,
            point_c: p2,
        };

        // Construct the reference normal for the original polygon using Newell's Method.
        let mut reference_normal = Vector3::zeros();

        // This computes the normal vector, with a magnitude of twice the area of the polygon.
        for i in 0..vertices.len() {
            reference_normal += (vertices[i].pos - Point3::origin())
                .cross(&(vertices[(i + 1) % vertices.len()].pos - Point3::origin()));
        }

        if plane_hq.normal().dot(&reference_normal) < 0.0 {
            plane_hq.flip(); // flip in-place to agree with winding
        }
        plane_hq
    }

    /// Build a new `Plane` from a (not‑necessarily‑unit) normal **n**
    /// and signed offset *o* (in the sense `n · p == o`).
    ///
    /// If `normal` is close to zero the function fails
    pub fn from_normal(normal: Vector3<Real>, offset: Real) -> Self {
        let n2 = normal.norm_squared();
        if n2 < EPSILON * EPSILON {
            panic!(); // degenerate normal
        }

        // Point on the plane:  p0 = n * o / (n·n)
        let p0 = Point3::from(normal * (offset / n2));

        // Build an orthonormal basis {u, v} that spans the plane.
        // Pick the largest component of n to avoid numerical problems.
        let mut u = if normal.z.abs() > normal.x.abs() || normal.z.abs() > normal.y.abs() {
            // n is closer to ±Z ⇒ cross with X
            Vector3::x().cross(&normal)
        } else {
            // otherwise cross with Z
            Vector3::z().cross(&normal)
        };
        u.normalize_mut();
        let v = normal.cross(&u).normalize();

        // Use p0, p0+u, p0+v  as the three defining points.
        Self {
            point_a: p0,
            point_b: p0 + u,
            point_c: p0 + v,
        }
    }

    #[inline]
    pub fn orient_plane(&self, other: &Plane) -> i8 {
        // pick one vertex of the coplanar polygon and move along its normal
        let test_point = other.point_a + other.normal();
        self.orient_point(&test_point)
    }

    #[inline]
    pub fn orient_point(&self, point: &Point3<Real>) -> i8 {
        // Returns a positive value if the point `pd` lies below the plane passing through `pa`, `pb`, and `pc`
        // ("below" is defined so that `pa`, `pb`, and `pc` appear in counterclockwise order when viewed from above the plane).
        // Returns a negative value if `pd` lies above the plane.
        // Returns `0` if they are **coplanar**.
        let sign = orient3d(
            Coord3D {
                x: self.point_a.x,
                y: self.point_a.y,
                z: self.point_a.z,
            },
            Coord3D {
                x: self.point_b.x,
                y: self.point_b.y,
                z: self.point_b.z,
            },
            Coord3D {
                x: self.point_c.x,
                y: self.point_c.y,
                z: self.point_c.z,
            },
            Coord3D {
                x: point.x,
                y: point.y,
                z: point.z,
            },
        );
        if sign > EPSILON {
            BACK
        } else if sign < -EPSILON {
            FRONT
        } else {
            COPLANAR
        }
    }

    /// Return the (right‑handed) unit normal **n** of the plane
    /// `((b‑a) × (c‑a)).normalize()`.
    #[inline]
    pub fn normal(&self) -> Vector3<Real> {
        (self.point_b - self.point_a)
            .cross(&(self.point_c - self.point_a))
            .normalize()
    }

    /// Signed offset of the plane from the origin: `d = n · a`.
    #[inline]
    pub fn offset(&self) -> Real {
        self.normal().dot(&self.point_a.coords)
    }

    pub const fn flip(&mut self) {
        std::mem::swap(&mut self.point_a, &mut self.point_b);
    }

    // ────────────────────────────────────────────────────────────────
    //  Robust polygon split
    // ────────────────────────────────────────────────────────────────
    ///
    /// Returns four buckets:
    /// `(coplanar_front, coplanar_back, front, back)`.
    pub fn split_polygon<S: Clone + Send + Sync>(
        &self,
        polygon: &Polygon<S>,
    ) -> (
        Vec<Polygon<S>>,
        Vec<Polygon<S>>,
        Vec<Polygon<S>>,
        Vec<Polygon<S>>,
    ) {
        let mut coplanar_front = Vec::new();
        let mut coplanar_back = Vec::new();
        let mut front = Vec::new();
        let mut back = Vec::new();

        let normal = self.normal();

        let mut types = Vec::with_capacity(polygon.vertices.len());
        let mut polygon_type: i8 = 0;
        for vertex in &polygon.vertices {
            let vertex_type = self.orient_point(&vertex.pos);
            types.push(vertex_type);
            polygon_type |= vertex_type; // bitwise OR vertex types to figure polygon type
        }

        // -----------------------------------------------------------------
        // 2.  dispatch the easy cases
        // -----------------------------------------------------------------
        match polygon_type {
            COPLANAR => {
                if normal.dot(&polygon.plane.normal()) > 0.0 {
                    // >= ?
                    coplanar_front.push(polygon.clone());
                } else {
                    coplanar_back.push(polygon.clone());
                }
            },
            FRONT => front.push(polygon.clone()),
            BACK => back.push(polygon.clone()),

            // -------------------------------------------------------------
            // 3.  true spanning – do the split
            // -------------------------------------------------------------
            _ => {
                let mut split_front = Vec::<Vertex>::new();
                let mut split_back = Vec::<Vertex>::new();

                for i in 0..polygon.vertices.len() {
                    // j is the vertex following i, we modulo by len to wrap around to the first vertex after the last
                    let j = (i + 1) % polygon.vertices.len();
                    let type_i = types[i];
                    let type_j = types[j];
                    let vertex_i = &polygon.vertices[i];
                    let vertex_j = &polygon.vertices[j];

                    // If current vertex is definitely not behind plane, it goes to split_front
                    if type_i != BACK {
                        split_front.push(vertex_i.clone());
                    }
                    // If current vertex is definitely not in front, it goes to split_back
                    if type_i != FRONT {
                        split_back.push(vertex_i.clone());
                    }

                    // If the edge between these two vertices crosses the plane,
                    // compute intersection and add that intersection to both sets
                    if (type_i | type_j) == SPANNING {
                        let denom = normal.dot(&(vertex_j.pos - vertex_i.pos));
                        // Avoid dividing by zero
                        if denom.abs() > EPSILON {
                            let intersection =
                                (self.offset() - normal.dot(&vertex_i.pos.coords)) / denom;
                            let vertex_new = vertex_i.interpolate(vertex_j, intersection);
                            split_front.push(vertex_new.clone());
                            split_back.push(vertex_new);
                        }
                    }
                }

                // Build new polygons from the front/back vertex lists
                // if they have at least 3 vertices
                if split_front.len() >= 3 {
                    front.push(Polygon::new(split_front, polygon.metadata.clone()));
                }
                if split_back.len() >= 3 {
                    back.push(Polygon::new(split_back, polygon.metadata.clone()));
                }
            },
        }

        (coplanar_front, coplanar_back, front, back)
    }

    /// Returns (T, T_inv), where:
    /// - `T`   maps a point on this plane into XY plane (z=0)
    ///   with the plane’s normal going to +Z,
    /// - `T_inv` is the inverse transform, mapping back.
    pub fn to_xy_transform(&self) -> (Matrix4<Real>, Matrix4<Real>) {
        // Normal
        let n = self.normal();
        let n_len = n.norm();
        if n_len < EPSILON {
            // Degenerate plane, return identity
            return (Matrix4::identity(), Matrix4::identity());
        }

        // Normalize
        let norm_dir = n / n_len;

        // Rotate plane.normal -> +Z
        let rot = Rotation3::rotation_between(&norm_dir, &Vector3::z())
            .unwrap_or_else(Rotation3::identity);
        let iso_rot = Isometry3::from_parts(Translation3::identity(), rot.into());

        // We want to translate so that the plane’s reference point
        //    (some point p0 with n·p0 = w) lands at z=0 in the new coords.
        // p0 = (plane.w / (n·n)) * n
        let denom = n.dot(&n);
        let p0_3d = norm_dir * (self.offset() / denom);
        let p0_rot = iso_rot.transform_point(&Point3::from(p0_3d));

        // We want p0_rot.z = 0, so we shift by -p0_rot.z
        let shift_z = -p0_rot.z;
        let iso_trans = Translation3::new(0.0, 0.0, shift_z);

        let transform_to_xy = iso_trans.to_homogeneous() * iso_rot.to_homogeneous();

        // Inverse for going back
        let transform_from_xy = transform_to_xy
            .try_inverse()
            .unwrap_or_else(Matrix4::identity);

        (transform_to_xy, transform_from_xy)
    }
}

#[test]
fn test_plane_orientation() {
    let vertices = [
        Vertex {
            pos: Point3::new(1152.0, 256.0, 512.0),
            normal: Vector3::new(0., 1., 0.),
        },
        Vertex {
            pos: Point3::new(1152.0, 256.0, 256.0),
            normal: Vector3::new(0., 1., 0.),
        },
        Vertex {
            pos: Point3::new(768.0, 256.0, 256.0),
            normal: Vector3::new(0., 1., 0.),
        },
        Vertex {
            pos: Point3::new(768.0, 256.0, 512.0),
            normal: Vector3::new(0., 1., 0.),
        },
        Vertex {
            pos: Point3::new(896.0, 256.0, 512.0),
            normal: Vector3::new(0., 1., 0.),
        },
        Vertex {
            pos: Point3::new(896.0, 256.0, 384.0),
            normal: Vector3::new(0., 1., 0.),
        },
        Vertex {
            pos: Point3::new(1024.0, 256.0, 384.0),
            normal: Vector3::new(0., 1., 0.),
        },
        Vertex {
            pos: Point3::new(1024.0, 256.0, 512.0),
            normal: Vector3::new(0., 1., 0.),
        },
    ];

    // Cycling the order of the vertices doesn't change the winding order of the shape,
    // so it should not change the resulting plane's normal.
    for cycle_rotation in 0..vertices.len() {
        let mut vertices = vertices.clone();
        vertices.rotate_right(cycle_rotation);
        let plane = Plane::from_vertices(vertices.to_vec());

        assert!(
            plane.normal() == Vector3::new(0., 1., 0.),
            "the vertices {vertices:?} form a plane with unexpected normal {}, \
            expected (0., 1., 0.); \
            point list obtained by rotating {cycle_rotation} times",
            plane.normal(),
        );
    }
}<|MERGE_RESOLUTION|>--- conflicted
+++ resolved
@@ -35,7 +35,6 @@
 }
 
 impl Plane {
-<<<<<<< HEAD
     /// Create a plane from three points
     pub const fn from_points(a: &Point3<Real>, b: &Point3<Real>, c: &Point3<Real>) -> Plane {
         Plane {
@@ -46,9 +45,6 @@
     }
 
     /// Tries to pick three vertices that span the largest area triangle 
-=======
-    /// Tries to pick three vertices that span the largest area triangle
->>>>>>> 85f08715
     /// (maximally well-spaced) and returns a plane defined by them.
     /// Care is taken to preserve the original winding of the vertices.
     ///
