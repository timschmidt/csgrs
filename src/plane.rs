--- conflicted
+++ resolved
@@ -16,19 +16,11 @@
 
 /// Classification of a polygon or point that lies strictly on the
 /// *front* side of the plane (the side the normal points toward).
-<<<<<<< HEAD
 pub(crate) const FRONT:    i8 = 1;
 
 /// Classification of a polygon or point that lies strictly on the
 /// *back* side of the plane (opposite the normal direction).
 pub(crate) const BACK:     i8 = 2;
-=======
-pub const FRONT: i8 = 1;
-
-/// Classification of a polygon or point that lies strictly on the
-/// *back* side of the plane (opposite the normal direction).
-pub const BACK: i8 = 2;
->>>>>>> a7fe2648
 
 /// A polygon or edge that straddles the plane, producing pieces
 /// on both the front **and** the back.
