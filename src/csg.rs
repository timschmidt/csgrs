--- conflicted
+++ resolved
@@ -1,21 +1,11 @@
 use crate::bsp::Node;
-<<<<<<< HEAD
 use crate::float_types::{EPSILON, Real};
-=======
-use crate::float_types::{EPSILON, PI, Real};
->>>>>>> 1c700ace
 use crate::plane::Plane;
 use crate::polygon::Polygon;
 use crate::vertex::Vertex;
 use geo::{
-<<<<<<< HEAD
     AffineOps, AffineTransform, BooleanOps, BoundingRect, Coord, CoordsIter, orient::Direction,
     Geometry, GeometryCollection, LineString, MultiPolygon, Orient, Polygon as GeoPolygon, Rect,
-=======
-    AffineOps, AffineTransform, BooleanOps, BoundingRect, Coord, CoordsIter, Geometry,
-    GeometryCollection, LineString, MultiPolygon, Orient, Polygon as GeoPolygon, Rect,
-    orient::Direction,
->>>>>>> 1c700ace
 };
 use nalgebra::{
     Isometry3, Matrix3, Matrix4, Point3, Quaternion, Rotation3, Translation3, Unit, Vector3,
@@ -27,16 +17,11 @@
     shape::{Shape, SharedShape, TriMesh, Triangle},
 };
 use crate::float_types::rapier3d::prelude::*;
-<<<<<<< HEAD
-=======
-use std::error::Error;
->>>>>>> 1c700ace
 use std::fmt::Debug;
 
 #[cfg(feature = "parallel")]
 use rayon::prelude::*;
 
-<<<<<<< HEAD
 /// Crate wide error type, with genaric errors and wrappers for suberrors
 #[derive(Debug, thiserror::Error)]
 pub enum CSGError {
@@ -65,18 +50,6 @@
     #[error(transparent)]
     TriMeshError(#[from] TriMeshBuilderError),
 }
-=======
-#[cfg(any(feature = "stl-io", feature = "dxf-io"))]
-use core2::io::Cursor;
-
-#[cfg(feature = "dxf-io")]
-use dxf::Drawing;
-#[cfg(feature = "dxf-io")]
-use dxf::entities::*;
-
-#[cfg(feature = "stl-io")]
-use stl_io;
->>>>>>> 1c700ace
 
 /// The main CSG solid structure. Contains a list of 3D polygons, 2D polylines, and some metadata.
 #[derive(Debug, Clone)]
@@ -91,12 +64,7 @@
     pub metadata: Option<S>,
 }
 
-<<<<<<< HEAD
 impl<S: Clone + Debug + Send + Sync> CSG<S> {
-=======
-impl<S: Clone + Debug> CSG<S>
-where S: Clone + Send + Sync {
->>>>>>> 1c700ace
     /// Create an empty CSG
     pub fn new() -> Self {
         CSG {
@@ -529,11 +497,7 @@
     pub fn transform(&self, mat: &Matrix4<Real>) -> CSG<S> {
         let mat_inv_transpose = mat
             .try_inverse().expect("Matrix not invertible?")
-<<<<<<< HEAD
             .transpose(); // todo catch error in `try_transform`
-=======
-            .transpose(); // todo catch error
->>>>>>> 1c700ace
         let mut csg = self.clone();
 
         for poly in &mut csg.polygons {
@@ -551,11 +515,7 @@
                     &poly.vertices[0].pos,
                     &poly.vertices[1].pos,
                     &poly.vertices[2].pos,
-<<<<<<< HEAD
                 ).expect("Expected valid points"); // in `try_transform` use `?`
-=======
-                );
->>>>>>> 1c700ace
             }
         }
 
@@ -881,7 +841,6 @@
 
     /// Subdivide all polygons in this CSG 'levels' times, returning a new CSG.
     /// This results in a triangular mesh with more detail.
-<<<<<<< HEAD
     ///
     /// ## Example
     /// ```
@@ -894,13 +853,6 @@
     /// assert_eq!(subdiv.polygons.len(), 6 * 8 * 2);
     /// ```
     pub fn subdivided_triangles(&self, levels: core::num::NonZeroU32) -> CSG<S> {
-=======
-    pub fn subdivide_triangles(&self, levels: u32) -> CSG<S> {
-        if levels == 0 {
-            return self.clone();
-        }
-
->>>>>>> 1c700ace
         #[cfg(feature = "parallel")]
         let new_polygons: Vec<Polygon<S>> = self.polygons
             .par_iter()
@@ -1064,11 +1016,7 @@
             }
         }
 
-<<<<<<< HEAD
         Ok(CSG::from_polygons(&triangles))
-=======
-        CSG::from_polygons(&triangles)
->>>>>>> 1c700ace
     }
 
     /// Convert the polygons in this CSG to a Parry `TriMesh`, wrapped in a `SharedShape` to be used in Rapier.\
@@ -1098,7 +1046,6 @@
             index_offset += 3;
         }
 
-<<<<<<< HEAD
         // TriMesh::new(Vec<[Real; 3]>, Vec<[u32; 3]>)
         let trimesh = TriMesh::new(vertices, indices)?;
         Ok(SharedShape::new(trimesh))
@@ -1131,8 +1078,6 @@
             index_offset += 3;
         }
 
-=======
->>>>>>> 1c700ace
         // TriMesh::new(Vec<[Real; 3]>, Vec<[u32; 3]>)
         let trimesh = TriMesh::new(vertices, indices)?;
 
@@ -1158,10 +1103,8 @@
     /// assert!(!csg_cube.contains_vertex(&Point3::new(3.0, 3.0, 6.0)).unwrap());
     /// assert!(!csg_cube.contains_vertex(&Point3::new(3.0, 3.0, -6.0)).unwrap());
     /// ```
-    pub fn contains_vertex(&self, point: &Point3<Real>) -> Result<bool, CSGError> {
-        Ok(
-            self.ray_intersections(point, &Vector3::new(1.0, 1.0, 1.0)).len() % 2 == 1
-        )
+    pub fn contains_vertex(&self, point: &Point3<Real>) -> bool {
+        self.ray_intersections(point, &Vector3::new(1.0, 1.0, 1.0)).len() % 2 == 1
     }
 
     /// Approximate mass properties using Rapier.
@@ -1201,527 +1144,6 @@
         let coll = ColliderBuilder::new(shape).density(density).build();
         co_set.insert_with_parent(coll, rb_handle, rb_set);
 
-<<<<<<< HEAD
         Ok(rb_handle)
-=======
-        rb_handle
-    }
-
-    /// Export to ASCII STL
-    /// 1) 3D polygons in `self.polygons`,
-    /// 2) any 2D Polygons or MultiPolygons in `self.geometry` (tessellated in XY).
-    ///
-    /// Convert this CSG to an **ASCII STL** string with the given `name`.
-    ///
-    /// ```
-    /// let csg = CSG::cube(None);
-    /// let stl_text = csg.to_stl("my_solid");
-    /// println!("{}", stl_text);
-    /// ```
-    pub fn to_stl_ascii(&self, name: &str) -> String {
-        let mut out = String::new();
-        out.push_str(&format!("solid {}\n", name));
-
-        //
-        // (A) Write out all *3D* polygons
-        //
-        for poly in &self.polygons {
-            // Ensure the polygon is tessellated, since STL is triangle-based.
-            let triangles = poly.tessellate();
-            // A typical STL uses the face normal; we can take the polygon’s plane normal:
-            let normal = poly.plane.normal.normalize();
-
-            for tri in triangles {
-                out.push_str(&format!(
-                    "  facet normal {:.6} {:.6} {:.6}\n",
-                    normal.x, normal.y, normal.z
-                ));
-                out.push_str("    outer loop\n");
-                for vertex in &tri {
-                    out.push_str(&format!(
-                        "      vertex {:.6} {:.6} {:.6}\n",
-                        vertex.pos.x, vertex.pos.y, vertex.pos.z
-                    ));
-                }
-                out.push_str("    endloop\n");
-                out.push_str("  endfacet\n");
-            }
-        }
-
-        //
-        // (B) Write out all *2D* geometry from `self.geometry`
-        //     We only handle Polygon and MultiPolygon.  We tessellate in XY, set z=0.
-        //
-        for geom in &self.geometry {
-            match geom {
-                geo::Geometry::Polygon(poly2d) => {
-                    // Outer ring (in CCW for a typical “positive” polygon)
-                    let outer = poly2d
-                        .exterior()
-                        .coords_iter()
-                        .map(|c| [c.x, c.y])
-                        .collect::<Vec<[Real; 2]>>();
-
-                    // Collect holes
-                    let holes_vec = poly2d
-                        .interiors()
-                        .into_iter()
-                        .map(|ring| ring.coords_iter().map(|c| [c.x, c.y]).collect::<Vec<_>>())
-                        .collect::<Vec<_>>();
-                    let hole_refs = holes_vec
-                        .iter()
-                        .map(|hole_coords| &hole_coords[..])
-                        .collect::<Vec<_>>();
-
-                    // Triangulate with our existing helper:
-                    let triangles_2d = Self::tessellate_2d(&outer, &hole_refs);
-
-                    // Write each tri as a facet in ASCII STL, with a normal of (0,0,1)
-                    for tri in triangles_2d {
-                        out.push_str("  facet normal 0.000000 0.000000 1.000000\n");
-                        out.push_str("    outer loop\n");
-                        for pt in &tri {
-                            out.push_str(&format!(
-                                "      vertex {:.6} {:.6} {:.6}\n",
-                                pt.x, pt.y, pt.z
-                            ));
-                        }
-                        out.push_str("    endloop\n");
-                        out.push_str("  endfacet\n");
-                    }
-                }
-
-                geo::Geometry::MultiPolygon(mp) => {
-                    // Each polygon inside the MultiPolygon
-                    for poly2d in &mp.0 {
-                        let outer = poly2d
-                            .exterior()
-                            .coords_iter()
-                            .map(|c| [c.x, c.y])
-                            .collect::<Vec<[Real; 2]>>();
-
-                        // Holes
-                        let holes_vec = poly2d
-                            .interiors()
-                            .into_iter()
-                            .map(|ring| ring.coords_iter().map(|c| [c.x, c.y]).collect::<Vec<_>>())
-                            .collect::<Vec<_>>();
-                        let hole_refs = holes_vec
-                            .iter()
-                            .map(|hole_coords| &hole_coords[..])
-                            .collect::<Vec<_>>();
-
-                        let triangles_2d = Self::tessellate_2d(&outer, &hole_refs);
-
-                        for tri in triangles_2d {
-                            out.push_str("  facet normal 0.000000 0.000000 1.000000\n");
-                            out.push_str("    outer loop\n");
-                            for pt in &tri {
-                                out.push_str(&format!(
-                                    "      vertex {:.6} {:.6} {:.6}\n",
-                                    pt.x, pt.y, pt.z
-                                ));
-                            }
-                            out.push_str("    endloop\n");
-                            out.push_str("  endfacet\n");
-                        }
-                    }
-                }
-
-                // Skip all other geometry types (LineString, Point, etc.)
-                // You can optionally handle them if you like, or ignore them.
-                _ => {}
-            }
-        }
-
-        out.push_str(&format!("endsolid {}\n", name));
-        out
-    }
-
-    /// Export to BINARY STL (returns Vec<u8>)
-    ///
-    /// Convert this CSG to a **binary STL** byte vector with the given `name`.
-    ///
-    /// The resulting `Vec<u8>` can then be written to a file or handled in memory:
-    ///
-    /// ```
-    /// let bytes = csg.to_stl_binary("my_solid")?;
-    /// std::fs::write("my_solid.stl", bytes)?;
-    /// ```
-    #[cfg(feature = "stl-io")]
-    pub fn to_stl_binary(&self, _name: &str) -> std::io::Result<Vec<u8>> {
-        use core2::io::Cursor;
-        use stl_io::{Normal, Triangle, Vertex, write_stl};
-
-        let mut triangles = Vec::new();
-
-        // Triangulate all 3D polygons in self.polygons
-        for poly in &self.polygons {
-            let normal = poly.plane.normal.normalize();
-            // Convert polygon to triangles
-            let tri_list = poly.tessellate();
-            for tri in tri_list {
-                triangles.push(Triangle {
-                    normal: Normal::new([normal.x as f32, normal.y as f32, normal.z as f32]),
-                    vertices: [
-                        Vertex::new([
-                            tri[0].pos.x as f32,
-                            tri[0].pos.y as f32,
-                            tri[0].pos.z as f32,
-                        ]),
-                        Vertex::new([
-                            tri[1].pos.x as f32,
-                            tri[1].pos.y as f32,
-                            tri[1].pos.z as f32,
-                        ]),
-                        Vertex::new([
-                            tri[2].pos.x as f32,
-                            tri[2].pos.y as f32,
-                            tri[2].pos.z as f32,
-                        ]),
-                    ],
-                });
-            }
-        }
-
-        //
-        // (B) Triangulate any 2D geometry from self.geometry (Polygon, MultiPolygon).
-        //     We treat these as lying in the XY plane, at Z=0, with a default normal of +Z.
-        //
-        for geom in &self.geometry {
-            match geom {
-                geo::Geometry::Polygon(poly2d) => {
-                    // Gather outer ring as [x,y]
-                    let outer: Vec<[Real; 2]> = poly2d
-                        .exterior().coords_iter()
-                        .map(|c| [c.x, c.y])
-                        .collect();
-
-                    // Gather holes
-                    let holes_vec: Vec<Vec<[Real; 2]>> = poly2d
-                        .interiors()
-                        .iter()
-                        .map(|ring| ring.coords_iter().map(|c| [c.x, c.y]).collect())
-                        .collect();
-
-                    // Convert each hole to a slice-reference for triangulation
-                    let hole_refs: Vec<&[[Real; 2]]> = holes_vec.iter().map(|h| &h[..]).collect();
-
-                    // Triangulate using our geo-based helper
-                    let tri_2d = Self::tessellate_2d(&outer, &hole_refs);
-
-                    // Each triangle is in XY, so normal = (0,0,1)
-                    for tri_pts in tri_2d {
-                        triangles.push(Triangle {
-                            normal: Normal::new([0.0, 0.0, 1.0]),
-                            vertices: [
-                                Vertex::new([
-                                    tri_pts[0].x as f32,
-                                    tri_pts[0].y as f32,
-                                    tri_pts[0].z as f32,
-                                ]),
-                                Vertex::new([
-                                    tri_pts[1].x as f32,
-                                    tri_pts[1].y as f32,
-                                    tri_pts[1].z as f32,
-                                ]),
-                                Vertex::new([
-                                    tri_pts[2].x as f32,
-                                    tri_pts[2].y as f32,
-                                    tri_pts[2].z as f32,
-                                ]),
-                            ],
-                        });
-                    }
-                }
-
-                geo::Geometry::MultiPolygon(mpoly) => {
-                    // Same approach, but each Polygon in the MultiPolygon
-                    for poly2d in &mpoly.0 {
-                        let outer: Vec<[Real; 2]> = poly2d
-                            .exterior().coords_iter()
-                            .map(|c| [c.x, c.y])
-                            .collect();
-
-                        let holes_vec: Vec<Vec<[Real; 2]>> = poly2d
-                            .interiors()
-                            .iter()
-                            .map(|ring| ring.coords_iter().map(|c| [c.x, c.y]).collect())
-                            .collect();
-
-                        let hole_refs: Vec<&[[Real; 2]]> = holes_vec.iter().map(|h| &h[..]).collect();
-                        let tri_2d = Self::tessellate_2d(&outer, &hole_refs);
-
-                        for tri_pts in tri_2d {
-                            triangles.push(Triangle {
-                                normal: Normal::new([0.0, 0.0, 1.0]),
-                                vertices: [
-                                    Vertex::new([
-                                        tri_pts[0].x as f32,
-                                        tri_pts[0].y as f32,
-                                        tri_pts[0].z as f32,
-                                    ]),
-                                    Vertex::new([
-                                        tri_pts[1].x as f32,
-                                        tri_pts[1].y as f32,
-                                        tri_pts[1].z as f32,
-                                    ]),
-                                    Vertex::new([
-                                        tri_pts[2].x as f32,
-                                        tri_pts[2].y as f32,
-                                        tri_pts[2].z as f32,
-                                    ]),
-                                ],
-                            });
-                        }
-                    }
-                }
-
-                // Skip other geometry types: lines, points, etc.
-                _ => {}
-            }
-        }
-
-        //
-        // (C) Encode into a binary STL buffer
-        //
-        let mut cursor = Cursor::new(Vec::new());
-        write_stl(&mut cursor, triangles.iter())?;
-        Ok(cursor.into_inner())
-    }
-
-    /// Create a CSG object from STL data using `stl_io`.
-    #[cfg(feature = "stl-io")]
-    pub fn from_stl(stl_data: &[u8], metadata: Option<S>) -> Result<CSG<S>, std::io::Error> {
-        // Create an in-memory cursor from the STL data
-        let mut cursor = Cursor::new(stl_data);
-
-        // Create an STL reader from the cursor
-        let stl_reader = stl_io::create_stl_reader(&mut cursor)?;
-
-        let mut polygons = Vec::new();
-
-        for tri_result in stl_reader {
-            // Handle potential errors from the STL reader
-            let tri = match tri_result {
-                Ok(t) => t,
-                Err(e) => return Err(e), // Propagate the error
-            };
-
-            // Construct vertices and a polygon
-            let vertices = vec![
-                Vertex::new(
-                    Point3::new(
-                        tri.vertices[0][0] as Real,
-                        tri.vertices[0][1] as Real,
-                        tri.vertices[0][2] as Real,
-                    ),
-                    Vector3::new(
-                        tri.normal[0] as Real,
-                        tri.normal[1] as Real,
-                        tri.normal[2] as Real,
-                    ),
-                ),
-                Vertex::new(
-                    Point3::new(
-                        tri.vertices[1][0] as Real,
-                        tri.vertices[1][1] as Real,
-                        tri.vertices[1][2] as Real,
-                    ),
-                    Vector3::new(
-                        tri.normal[0] as Real,
-                        tri.normal[1] as Real,
-                        tri.normal[2] as Real,
-                    ),
-                ),
-                Vertex::new(
-                    Point3::new(
-                        tri.vertices[2][0] as Real,
-                        tri.vertices[2][1] as Real,
-                        tri.vertices[2][2] as Real,
-                    ),
-                    Vector3::new(
-                        tri.normal[0] as Real,
-                        tri.normal[1] as Real,
-                        tri.normal[2] as Real,
-                    ),
-                ),
-            ];
-            polygons.push(Polygon::new(vertices, metadata.clone()));
-        }
-
-        Ok(CSG::from_polygons(&polygons))
-    }
-
-    /// Import a CSG object from DXF data.
-    ///
-    /// ## Parameters
-    /// - `dxf_data`: A byte slice containing the DXF file data.
-    /// - `metadata`: metadata that will be attached to all polygons of the resulting `CSG`
-    ///
-    /// ## Returns
-    /// A `Result` containing the CSG object or an error if parsing fails.
-    #[cfg(feature = "dxf-io")]
-    pub fn from_dxf(dxf_data: &[u8], metadata: Option<S>) -> Result<CSG<S>, Box<dyn Error>> {
-        use geo::line_string;
-
-        // Load the DXF drawing from the provided data
-        let drawing = Drawing::load(&mut Cursor::new(dxf_data))?;
-
-        let mut polygons = Vec::new();
-
-        for entity in drawing.entities() {
-            match &entity.specific {
-                EntityType::Line(_line) => {
-                    // Convert a line to a thin rectangular polygon (optional)
-                    // Alternatively, skip lines if they don't form closed loops
-                    // Here, we'll skip standalone lines
-                    // To form polygons from lines, you'd need to group connected lines into loops
-                }
-                EntityType::Polyline(polyline) => {
-                    // Handle POLYLINE entities (which can be 2D or 3D)
-                    if polyline.is_closed() {
-                        let mut verts = Vec::new();
-                        for vertex in polyline.vertices() {
-                            verts.push(Vertex::new(
-                                Point3::new(
-                                    vertex.location.x as Real,
-                                    vertex.location.y as Real,
-                                    vertex.location.z as Real,
-                                ),
-                                Vector3::z(), // Assuming flat in XY
-                            ));
-                        }
-                        // Create a polygon from the polyline vertices
-                        if verts.len() >= 3 {
-                            polygons.push(Polygon::new(verts, None));
-                        }
-                    }
-                }
-                EntityType::Circle(circle) => {
-                    // Approximate circles with regular polygons
-                    let center = Point3::new(
-                        circle.center.x as Real,
-                        circle.center.y as Real,
-                        circle.center.z as Real,
-                    );
-                    let radius = circle.radius as Real;
-                    // FIXME: this seems a bit low maybe make it relative to the radius
-                    let segments = 32; // Number of segments to approximate the circle
-
-                    let mut verts = Vec::with_capacity(segments + 1);
-                    let normal = Vector3::new(
-                        circle.normal.x as Real,
-                        circle.normal.y as Real,
-                        circle.normal.z as Real
-                    ).normalize();
-
-                    for i in 0..segments {
-                        let theta = 2.0 * PI * (i as Real) / (segments as Real);
-                        let x = center.x as Real + radius * theta.cos();
-                        let y = center.y as Real + radius * theta.sin();
-                        let z = center.z as Real;
-                        verts.push(Vertex::new(Point3::new(x, y, z), normal));
-                    }
-
-                    // Create a polygon from the approximated circle vertices
-                    polygons.push(Polygon::new(verts, metadata.clone()));
-                }
-                EntityType::Solid(solid) => {
-                    let thickness = solid.thickness as Real;
-                    let extrusion_direction = Vector3::new(
-                        solid.extrusion_direction.x as Real,
-                        solid.extrusion_direction.y as Real,
-                        solid.extrusion_direction.z as Real
-                    );
-
-                    let extruded = CSG::from_geo(
-                        GeoPolygon::new(line_string![
-                            (x: solid.first_corner.x as Real, y: solid.first_corner.y as Real),
-                            (x: solid.second_corner.x as Real, y: solid.second_corner.y as Real),
-                            (x: solid.third_corner.x as Real, y: solid.third_corner.y as Real),
-                            (x: solid.fourth_corner.x as Real, y: solid.fourth_corner.y as Real),
-                            (x: solid.first_corner.x as Real, y: solid.first_corner.y as Real),
-                        ], Vec::new()).into(),
-                        None,
-                        )
-                            .extrude_vector(extrusion_direction * thickness).polygons;
-
-                        polygons.extend(extruded);
-                }
-                // todo convert image to work with `from_image`
-                // EntityType::Image(image) => {}
-                // todo convert image to work with `text`, also try using system fonts for a better chance of having the font
-                // EntityType::Text(text) => {}
-                // Handle other entity types as needed (e.g., Line, Spline)
-                _ => {
-                    // Ignore unsupported entity types for now
-                }
-            }
-        }
-
-        Ok(CSG::from_polygons(&polygons))
-    }
-
-    /// Export the CSG object to DXF format.
-    ///
-    /// # Returns
-    ///
-    /// A `Result` containing the DXF file as a byte vector or an error if exporting fails.
-    #[cfg(feature = "dxf-io")]
-    pub fn to_dxf(&self) -> Result<Vec<u8>, Box<dyn Error>> {
-        let mut drawing = Drawing::new();
-
-        for poly in &self.polygons {
-            // Triangulate the polygon if it has more than 3 vertices
-            let triangles = if poly.vertices.len() > 3 {
-                poly.tessellate()
-            } else {
-                vec![[
-                    poly.vertices[0].clone(),
-                    poly.vertices[1].clone(),
-                    poly.vertices[2].clone(),
-                ]]
-            };
-
-            for tri in triangles {
-                // Create a 3DFACE entity for each triangle
-                let face = dxf::entities::Face3D::new(
-                    // 3DFACE expects four vertices, but for triangles, the fourth is the same as the third
-                    dxf::Point::new(
-                        tri[0].pos.x as f64,
-                        tri[0].pos.y as f64,
-                        tri[0].pos.z as f64,
-                    ),
-                    dxf::Point::new(
-                        tri[1].pos.x as f64,
-                        tri[1].pos.y as f64,
-                        tri[1].pos.z as f64,
-                    ),
-                    dxf::Point::new(
-                        tri[2].pos.x as f64,
-                        tri[2].pos.y as f64,
-                        tri[2].pos.z as f64,
-                    ),
-                    dxf::Point::new(
-                        tri[2].pos.x as f64,
-                        tri[2].pos.y as f64,
-                        tri[2].pos.z as f64,
-                    ), // Duplicate for triangular face
-                );
-
-                let entity = dxf::entities::Entity::new(dxf::entities::EntityType::Face3D(face));
-
-                // Add the 3DFACE entity to the drawing
-                drawing.add_entity(entity);
-            }
-        }
-
-        // Serialize the DXF drawing to bytes
-        let mut buffer = Vec::new();
-        drawing.save(&mut buffer)?;
-
-        Ok(buffer)
->>>>>>> 1c700ace
     }
 }