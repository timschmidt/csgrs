--- conflicted
+++ resolved
@@ -43,15 +43,12 @@
     pub metadata: Option<S>,
 }
 
-<<<<<<< HEAD
 impl<S: Clone + Debug + Send + Sync> Default for CSG<S> {
     fn default() -> Self {
         Self::new()
     }
 }
 
-=======
->>>>>>> 642193ed
 impl<S: Clone + Debug + Send + Sync> CSG<S> {
     /// Create an empty CSG
     pub fn new() -> Self {
@@ -961,7 +958,6 @@
     /// 1. The 3D bounds of all `polygons`.
     /// 2. The 2D bounding rectangle of `self.geometry`, interpreted at z=0.
     pub fn bounding_box(&self) -> Aabb {
-<<<<<<< HEAD
         // Track overall min/max in x, y, z among all 3D polygons and the 2D geometry’s bounding_rect.
         let mut min_x = Real::MAX;
         let mut min_y = Real::MAX;
@@ -980,28 +976,6 @@
                 max_x = max_x.max(v.pos.x);
                 max_y = max_y.max(v.pos.y);
                 max_z = max_z.max(v.pos.z);
-=======
-        *self.bounding_box.get_or_init(|| {
-            // Track overall min/max in x, y, z among all 3D polygons and the 2D geometry’s bounding_rect.
-            let mut min_x = Real::MAX;
-            let mut min_y = Real::MAX;
-            let mut min_z = Real::MAX;
-            let mut max_x = -Real::MAX;
-            let mut max_y = -Real::MAX;
-            let mut max_z = -Real::MAX;
-    
-            // 1) Gather from the 3D polygons
-            for poly in &self.polygons {
-                for v in &poly.vertices {
-                    min_x = *partial_min(&min_x, &v.pos.x).unwrap();
-                    min_y = *partial_min(&min_y, &v.pos.y).unwrap();
-                    min_z = *partial_min(&min_z, &v.pos.z).unwrap();
-    
-                    max_x = *partial_max(&max_x, &v.pos.x).unwrap();
-                    max_y = *partial_max(&max_y, &v.pos.y).unwrap();
-                    max_z = *partial_max(&max_z, &v.pos.z).unwrap();
-                }
->>>>>>> 642193ed
             }
     
             // 2) Gather from the 2D geometry using `geo::BoundingRect`
