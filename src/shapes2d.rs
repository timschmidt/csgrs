--- conflicted
+++ resolved
@@ -3,8 +3,7 @@
 use geo::{line_string, GeometryCollection, Geometry, LineString, MultiPolygon, Polygon as GeoPolygon, BooleanOps};
 use std::fmt::Debug;
 
-impl<S: Clone + Debug> CSG<S>
-where S: Clone + Send + Sync {
+impl<S: Clone + Debug + Send + Sync> CSG<S> {
     /// Creates a 2D square in the XY plane.
     ///
     /// # Parameters
@@ -51,17 +50,10 @@
         coords.push((coords[0].0, coords[0].1));
         let polygon_2d = GeoPolygon::new(LineString::from(coords), vec![]);
 
-<<<<<<< HEAD
         Ok(CSG::from_geo(
             GeometryCollection(vec![Geometry::Polygon(polygon_2d)]),
             metadata,
         ))
-=======
-        CSG::from_geo(
-            GeometryCollection(vec![Geometry::Polygon(polygon_2d)]),
-            metadata,
-        )
->>>>>>> 1c700ace
     }
 
     /// Right triangle from (0,0) to (width,0) to (0,height).
@@ -191,18 +183,11 @@
         }
         coords.push(coords[0]);
         let polygon_2d = GeoPolygon::new(LineString::from(coords), vec![]);
-<<<<<<< HEAD
 
         Ok(CSG::from_geo(
             GeometryCollection(vec![Geometry::Polygon(polygon_2d)]),
             metadata,
         ))
-=======
-        CSG::from_geo(
-            GeometryCollection(vec![Geometry::Polygon(polygon_2d)]),
-            metadata,
-        )
->>>>>>> 1c700ace
     }
 
     /// Regular N-gon in XY plane, centered at (0,0), with circumscribed radius `radius`.
@@ -326,31 +311,20 @@
         }
 
         coords.push(coords[0]);
-<<<<<<< HEAD
+
         let polygon_2d = GeoPolygon::new(LineString::from(coords), Vec::new());
         Ok(CSG::from_geo(
             GeometryCollection(vec![Geometry::Polygon(polygon_2d)]),
             metadata,
         ))
-=======
-        let polygon_2d = GeoPolygon::new(LineString::from(coords), vec![]);
-        CSG::from_geo(
-            GeometryCollection(vec![Geometry::Polygon(polygon_2d)]),
-            metadata,
-        )
->>>>>>> 1c700ace
     }
 
     /// Egg outline.  Approximate an egg shape using a parametric approach.
     /// This is only a toy approximation.  It creates a closed "egg-ish" outline around the origin.
-<<<<<<< HEAD
     ///
     /// ## Errors
     /// Returns an error if segments is less then 3
     pub fn egg_outline(width: Real, length: Real, segments: usize, metadata: Option<S>) -> Result<CSG<S>, CSGError> {
-=======
-    pub fn egg_outline(width: Real, length: Real, segments: usize, metadata: Option<S>) -> CSG<S> {
->>>>>>> 1c700ace
         if segments < 3 {
             return Err(CSGError::FieldLessThen { name: "segments", min: 3 });
         }
@@ -368,29 +342,19 @@
         coords.push(coords[0]);
 
         let polygon_2d = GeoPolygon::new(LineString::from(coords), vec![]);
-<<<<<<< HEAD
+
         Ok(CSG::from_geo(
             GeometryCollection(vec![Geometry::Polygon(polygon_2d)]),
             metadata,
         ))
-=======
-        CSG::from_geo(
-            GeometryCollection(vec![Geometry::Polygon(polygon_2d)]),
-            metadata,
-        )
->>>>>>> 1c700ace
     }
 
     /// Squircle (superellipse) centered at (0,0) with bounding box width×height.
     /// We use an exponent = 4.0 for "classic" squircle shape. `segments` controls the resolution.
-<<<<<<< HEAD
     ///
     /// ## Errors
     /// Returns an error if segments is less then 3
     pub fn squircle(width: Real, height: Real, segments: usize, metadata: Option<S>) -> Result<CSG<S>, CSGError> {
-=======
-    pub fn squircle(width: Real, height: Real, segments: usize, metadata: Option<S>) -> CSG<S> {
->>>>>>> 1c700ace
         if segments < 3 {
             return Err(CSGError::FieldLessThen { name: "segments", min: 3 });
         }
@@ -409,17 +373,11 @@
         coords.push(coords[0]);
 
         let polygon_2d = GeoPolygon::new(LineString::from(coords), vec![]);
-<<<<<<< HEAD
+
         Ok(CSG::from_geo(
             GeometryCollection(vec![Geometry::Polygon(polygon_2d)]),
             metadata,
         ))
-=======
-        CSG::from_geo(
-            GeometryCollection(vec![Geometry::Polygon(polygon_2d)]),
-            metadata,
-        )
->>>>>>> 1c700ace
     }
 
     /// Keyhole shape (simple version): a large circle + a rectangle "handle".
@@ -462,17 +420,10 @@
         let mp2 = MultiPolygon(vec![rect_poly]);
         let multipolygon_2d = mp1.union(&mp2);
 
-<<<<<<< HEAD
         Ok(CSG::from_geo(
             GeometryCollection(vec![Geometry::MultiPolygon(multipolygon_2d)]),
             metadata,
         ))
-=======
-        CSG::from_geo(
-            GeometryCollection(vec![Geometry::MultiPolygon(multipolygon_2d)]),
-            metadata,
-        )
->>>>>>> 1c700ace
     }
 
     /// Reuleaux polygon with `sides` and "radius".  Approximates constant-width shape.
@@ -483,19 +434,11 @@
     pub fn reuleaux_polygon(
         sides: usize,
         radius: Real,
-<<<<<<< HEAD
         arc_segments_per_side: core::num::NonZeroUsize,
         metadata: Option<S>,
     ) -> Result<CSG<S>, CSGError> {
         if sides < 3 {
             return Err(CSGError::FieldLessThen { name: "sides", min: 3 });
-=======
-        arc_segments_per_side: usize,
-        metadata: Option<S>,
-    ) -> CSG<S> {
-        if sides < 3 || arc_segments_per_side < 1 {
-            return CSG::new();
->>>>>>> 1c700ace
         }
         // Corner positions (the "center" of each arc is the next corner).
         let mut corners = Vec::with_capacity(sides);
@@ -535,17 +478,11 @@
         coords.push(coords[0]);
 
         let polygon_2d = GeoPolygon::new(LineString::from(coords), vec![]);
-<<<<<<< HEAD
+
         Ok(CSG::from_geo(
             GeometryCollection(vec![Geometry::Polygon(polygon_2d)]),
             metadata,
         ))
-=======
-        CSG::from_geo(
-            GeometryCollection(vec![Geometry::Polygon(polygon_2d)]),
-            metadata,
-        )
->>>>>>> 1c700ace
     }
 
     /// Ring with inner diameter = `id` and (radial) thickness = `thickness`.
@@ -557,7 +494,6 @@
     ///   inner = circle(inner_radius)
     ///   ring = outer.difference(inner)
     /// Then we call `flatten()` to unify into a single shape that has a hole.
-<<<<<<< HEAD
     ///
     /// ## Errors
     /// Returns an error if segments is less then 3, or if id/thickness are `>=` 0.0
@@ -570,11 +506,6 @@
         }
         if thickness <= 0.0 {
             return Err(CSGError::Zero { name: "thickness" });
-=======
-    pub fn ring(id: Real, thickness: Real, segments: usize, metadata: Option<S>) -> CSG<S> {
-        if id <= 0.0 || thickness <= 0.0 || segments < 3 {
-            return CSG::new();
->>>>>>> 1c700ace
         }
         let inner_radius = 0.5 * id;
         let outer_radius = inner_radius + thickness;
@@ -601,17 +532,11 @@
         inner.reverse(); // ensure hole is opposite winding from outer
 
         let polygon_2d = GeoPolygon::new(LineString::from(outer), vec![LineString::from(inner)]);
-<<<<<<< HEAD
+
         Ok(CSG::from_geo(
             GeometryCollection(vec![Geometry::Polygon(polygon_2d)]),
             metadata,
         ))
-=======
-        CSG::from_geo(
-            GeometryCollection(vec![Geometry::Polygon(polygon_2d)]),
-            metadata,
-        )
->>>>>>> 1c700ace
     }
 
     /// Create a 2D "pie slice" (wedge) in the XY plane.
@@ -725,11 +650,7 @@
         metadata: Option<S>,
     ) -> Result<CSG<S>, CSGError> {
         // 1. Full circle
-<<<<<<< HEAD
         let circle = CSG::circle(radius, segments, metadata.clone())?;
-=======
-        let circle = CSG::circle(radius, segments, metadata.clone());
->>>>>>> 1c700ace
 
         // 2. Construct the keyway rectangle:
         //    - width along X = key_depth
@@ -743,11 +664,7 @@
             0.0,
         );
 
-<<<<<<< HEAD
         Ok(circle.difference(&key_rect))
-=======
-        circle.difference(&key_rect)
->>>>>>> 1c700ace
     }
 
     /// Creates a 2D "D" shape (circle with one flat chord).
@@ -769,11 +686,7 @@
         metadata: Option<S>,
     ) -> Result<CSG<S>, CSGError> {
         // 1. Full circle
-<<<<<<< HEAD
         let circle = CSG::circle(radius, segments, metadata.clone())?;
-=======
-        let circle = CSG::circle(radius, segments, metadata.clone());
->>>>>>> 1c700ace
 
         // 2. Build a large rectangle that cuts off everything below y = -flat_dist
         //    (i.e., we remove that portion to create a chord).
@@ -804,11 +717,7 @@
         metadata: Option<S>,
     ) -> Result<CSG<S>, CSGError> {
         // 1. Full circle
-<<<<<<< HEAD
         let circle = CSG::circle(radius, segments, metadata.clone())?;
-=======
-        let circle = CSG::circle(radius, segments, metadata.clone());
->>>>>>> 1c700ace
 
         // 2. Large rectangle to cut the TOP (above +flat_dist)
         let cutter_height = 9999.0;
@@ -825,10 +734,6 @@
         let with_top_flat = circle.difference(&top_rect);
         let with_both_flats = with_top_flat.difference(&bottom_rect);
 
-<<<<<<< HEAD
         Ok(with_both_flats)
-=======
-        with_both_flats
->>>>>>> 1c700ace
     }
 }