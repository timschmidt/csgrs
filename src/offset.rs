use crate::csg::CSG;
use crate::float_types::Real;
use geo::{Geometry, GeometryCollection};
use geo_buf::{buffer_multi_polygon, buffer_polygon};
use std::fmt::Debug;

<<<<<<< HEAD
impl<S: Clone + Debug + Send + Sync> CSG<S> {
    /// Grows/shrinks/offsets all polygons in the XY plane by `distance`
    ///
    /// Note: this does not affect the 3d polygons of the `CSG`, for now this may change
=======
impl<S: Clone + Debug> CSG<S>
where S: Clone + Send + Sync {
    /// Grows/shrinks/offsets all polygons in the XY plane by `distance` using cavalier_contours parallel_offset.
    /// for each Polygon we convert to a cavalier_contours Polyline<Real> and call parallel_offset
>>>>>>> 1c700ace
    pub fn offset(&self, distance: Real) -> CSG<S> {
        // For each Geometry in the collection:
        //   - If it's a Polygon, buffer it and store the result as a MultiPolygon
        //   - If it's a MultiPolygon, buffer it directly
        //   - Otherwise, ignore (exclude) it from the new collection
        let offset_geoms = self.geometry
            .iter()
            .filter_map(|geom| match geom {
                Geometry::Polygon(poly) => {
                    let new_mpoly = buffer_polygon(poly, distance.into());
                    Some(Geometry::MultiPolygon(new_mpoly))
                }
                Geometry::MultiPolygon(mpoly) => {
                    let new_mpoly = buffer_multi_polygon(mpoly, distance.into());
                    Some(Geometry::MultiPolygon(new_mpoly))
                }
                _ => None, // ignore other geometry types
            })
            .collect();

        // Construct a new GeometryCollection from the offset geometries
        let new_collection = GeometryCollection::<Real>(offset_geoms);

<<<<<<< HEAD
        // todo project 3d polygons to the XY plane then buffer them

=======
>>>>>>> 1c700ace
        // Return a new CSG using the offset geometry collection and the old polygons/metadata
        CSG {
            polygons: self.polygons.clone(),
            geometry: new_collection,
            metadata: self.metadata.clone(),
        }
    }
}<|MERGE_RESOLUTION|>--- conflicted
+++ resolved
@@ -4,17 +4,10 @@
 use geo_buf::{buffer_multi_polygon, buffer_polygon};
 use std::fmt::Debug;
 
-<<<<<<< HEAD
 impl<S: Clone + Debug + Send + Sync> CSG<S> {
     /// Grows/shrinks/offsets all polygons in the XY plane by `distance`
     ///
     /// Note: this does not affect the 3d polygons of the `CSG`, for now this may change
-=======
-impl<S: Clone + Debug> CSG<S>
-where S: Clone + Send + Sync {
-    /// Grows/shrinks/offsets all polygons in the XY plane by `distance` using cavalier_contours parallel_offset.
-    /// for each Polygon we convert to a cavalier_contours Polyline<Real> and call parallel_offset
->>>>>>> 1c700ace
     pub fn offset(&self, distance: Real) -> CSG<S> {
         // For each Geometry in the collection:
         //   - If it's a Polygon, buffer it and store the result as a MultiPolygon
@@ -22,7 +15,7 @@
         //   - Otherwise, ignore (exclude) it from the new collection
         let offset_geoms = self.geometry
             .iter()
-            .filter_map(|geom| match geom {
+            .filter_map(|geom| match &geom {
                 Geometry::Polygon(poly) => {
                     let new_mpoly = buffer_polygon(poly, distance.into());
                     Some(Geometry::MultiPolygon(new_mpoly))
@@ -38,11 +31,8 @@
         // Construct a new GeometryCollection from the offset geometries
         let new_collection = GeometryCollection::<Real>(offset_geoms);
 
-<<<<<<< HEAD
         // todo project 3d polygons to the XY plane then buffer them
 
-=======
->>>>>>> 1c700ace
         // Return a new CSG using the offset geometry collection and the old polygons/metadata
         CSG {
             polygons: self.polygons.clone(),
