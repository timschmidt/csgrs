--- conflicted
+++ resolved
@@ -5,20 +5,14 @@
 use std::fmt::Debug;
 use std::sync::OnceLock;
 
-<<<<<<< HEAD
 impl<S: Clone + Debug + Send + Sync> CSG<S> {
-    /// Grows/shrinks/offsets all 2D geometry by `distance`
-    ///
-    /// Note: this does not affect the 3d polygons of the `CSG`
-=======
-impl<S: Clone + Debug> CSG<S>
-where S: Clone + Send + Sync {
     /// Grows/shrinks/offsets all polygons in the XY plane by `distance` using georust.
     /// For each Geometry in the collection:
     ///   - If it's a Polygon, buffer it and store the result as a MultiPolygon
     ///   - If it's a MultiPolygon, buffer it directly
     ///   - Otherwise, ignore (exclude) it from the new collection
->>>>>>> 642193ed
+    ///
+    /// Note: this does not affect the 3d polygons of the `CSG`
     pub fn offset(&self, distance: Real) -> CSG<S> {
         let offset_geoms = self.geometry
             .iter()
