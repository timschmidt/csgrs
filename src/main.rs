// main.rs
//
// Minimal example of each function of csgrs (which is now generic over the shared-data type S).
// Here, we do not use any shared data, so we'll bind the generic S to ().

<<<<<<< HEAD
use std::fs;
use nalgebra::{Vector3, Point3};
=======
use csgrs::float_types::Real;
use csgrs::plane::Plane;
use nalgebra::{Point3, Vector3};
use std::fs;
>>>>>>> a7fe2648

#[cfg(feature = "image")]
use image::{GrayImage, ImageBuffer};

// A type alias for convenience: no shared data, i.e. S = ()
type CSG = csgrs::CSG<()>;

fn main() {
    // Ensure the /stls folder exists
    let _ = fs::create_dir_all("stl");

<<<<<<< HEAD
=======
    // 1) Basic shapes: cube, sphere, cylinder
    let cube = CSG::cube(2.0, 2.0, 2.0, None);
    #[cfg(feature = "stl-io")]
    let _ = fs::write("stl/cube.stl", cube.to_stl_binary("cube").unwrap());

    let sphere = CSG::sphere(1.0, 16, 8, None); // center=(0,0,0), radius=1, slices=16, stacks=8, no metadata
    #[cfg(feature = "stl-io")]
    let _ = fs::write("stl/sphere.stl", sphere.to_stl_binary("sphere").unwrap());

    let cylinder = CSG::cylinder(1.0, 2.0, 32, None); // start=(0,-1,0), end=(0,1,0), radius=1.0, slices=32
    #[cfg(feature = "stl-io")]
    let _ = fs::write(
        "stl/cylinder.stl",
        cylinder.to_stl_binary("cylinder").unwrap(),
    );

    // 2) Transformations: Translate, Rotate, Scale, Mirror
    let moved_cube = cube
        .translate(1.0, 0.0, 0.0)
        .rotate(0.0, 45.0, 0.0)
        .scale(1.0, 0.5, 2.0);
    #[cfg(feature = "stl-io")]
    let _ = fs::write(
        "stl/cube_transformed.stl",
        moved_cube.to_stl_binary("cube_transformed").unwrap(),
    );

    let plane_x = Plane::from_normal(Vector3::x(), 0.0);
    let mirrored_cube = cube.mirror(plane_x);
    #[cfg(feature = "stl-io")]
    let _ = fs::write(
        "stl/cube_mirrored_x.stl",
        mirrored_cube.to_stl_binary("cube_mirrored_x").unwrap(),
    );

    // 3) Boolean operations: Union, Subtract, Intersect
    let union_shape = moved_cube.union(&sphere);
    #[cfg(feature = "stl-io")]
    let _ = fs::write(
        "stl/union_cube_sphere.stl",
        union_shape.to_stl_binary("union_cube_sphere").unwrap(),
    );

    let subtract_shape = moved_cube.difference(&sphere);
    #[cfg(feature = "stl-io")]
    let _ = fs::write(
        "stl/subtract_cube_sphere.stl",
        subtract_shape.to_stl_binary("subtract_cube_sphere").unwrap(),
    );

    let intersect_shape = cube.intersection(&sphere);
    #[cfg(feature = "stl-io")]
    let _ = fs::write(
        "stl/intersect_cube_sphere.stl",
        intersect_shape
            .to_stl_binary("intersect_cube_sphere")
            .unwrap(),
    );

    // 4) Convex hull
    #[cfg(feature = "chull-io")]
    let hull_of_union = union_shape.convex_hull();
    #[cfg(feature = "stl-io")]
    #[cfg(feature = "chull-io")]
    let _ = fs::write(
        "stl/hull_union.stl",
        hull_of_union.to_stl_binary("hull_union").unwrap(),
    );

    // 5) Minkowski sum
    #[cfg(feature = "chull-io")]
    let minkowski = cube.minkowski_sum(&sphere);
    #[cfg(feature = "stl-io")]
    #[cfg(feature = "chull-io")]
    let _ = fs::write(
        "stl/minkowski_cube_sphere.stl",
        minkowski.to_stl_binary("minkowski_cube_sphere").unwrap(),
    );

    // 7) 2D shapes and 2D offsetting
    let square_2d = CSG::square(2.0, 2.0, None); // 2x2 square, centered
    let _ = fs::write("stl/square_2d.stl", square_2d.to_stl_ascii("square_2d"));

    let circle_2d = CSG::circle(1.0, 32, None);
    #[cfg(feature = "stl-io")]
    let _ = fs::write(
        "stl/circle_2d.stl",
        circle_2d.to_stl_binary("circle_2d").unwrap(),
    );

    let grown_2d = square_2d.offset(0.5);
    #[cfg(feature = "stl-io")]
    let _ = fs::write(
        "stl/square_2d_grow_0_5.stl",
        grown_2d.to_stl_ascii("square_2d_grow_0_5"),
    );

    let shrunk_2d = square_2d.offset(-0.5);
    let _ = fs::write(
        "stl/square_2d_shrink_0_5.stl",
        shrunk_2d.to_stl_ascii("square_2d_shrink_0_5"),
    );

    // star(num_points, outer_radius, inner_radius)
    let star_2d = CSG::star(5, 2.0, 0.8, None);
    let _ = fs::write("stl/star_2d.stl", star_2d.to_stl_ascii("star_2d"));

    // Extrude & Rotate-Extrude
    let extruded_star = star_2d.extrude(1.0);
    #[cfg(feature = "stl-io")]
    let _ = fs::write(
        "stl/star_extrude.stl",
        extruded_star.to_stl_binary("star_extrude").unwrap(),
    );

    let vector_extruded_star = star_2d.extrude_vector(Vector3::new(2.0, 1.0, 1.0));
    #[cfg(feature = "stl-io")]
    let _ = fs::write(
        "stl/star_vec_extrude.stl",
        vector_extruded_star.to_stl_binary("star_extrude").unwrap(),
    );

    let revolve_circle = circle_2d.translate(10.0, 0.0, 0.0).rotate_extrude(360.0, 32);
    #[cfg(feature = "stl-io")]
    let _ = fs::write(
        "stl/circle_revolve_360.stl",
        revolve_circle.to_stl_binary("circle_revolve_360").unwrap(),
    );

    let partial_revolve = circle_2d.translate(10.0, 0.0, 0.0).rotate_extrude(180.0, 32);
    #[cfg(feature = "stl-io")]
    let _ = fs::write(
        "stl/circle_revolve_180.stl",
        partial_revolve.to_stl_binary("circle_revolve_180").unwrap(),
    );

    // 9) Subdivide triangles (for smoother sphere or shapes):
    let subdiv_sphere = sphere.subdivide_triangles(2.try_into().expect("not 0")); // 2 subdivision levels
    #[cfg(feature = "stl-io")]
    let _ = fs::write(
        "stl/sphere_subdiv2.stl",
        subdiv_sphere.to_stl_binary("sphere_subdiv2").unwrap(),
    );

    // 10) Renormalize polygons (flat shading):
    let mut union_clone = union_shape.clone();
    union_clone.renormalize();
    #[cfg(feature = "stl-io")]
    let _ = fs::write(
        "stl/union_renormalized.stl",
        union_clone.to_stl_binary("union_renormalized").unwrap(),
    );

    // 11) Ray intersection demo (just printing the results)
    {
        let ray_origin = Point3::new(0.0, 0.0, -5.0);
        let ray_dir = Vector3::new(0.0, 0.0, 1.0); // pointing along +Z
        let hits = cube.ray_intersections(&ray_origin, &ray_dir);
        println!("Ray hits on the cube: {:?}", hits);
    }

    // 12) Polyhedron example (simple tetrahedron):
    let points = [
        [0.0, 0.0, 0.0],
        [1.0, 0.0, 0.0],
        [0.5, 1.0, 0.0],
        [0.5, 0.5, 1.0],
    ];
    let faces = vec![
        vec![0, 2, 1], // base triangle
        vec![0, 1, 3], // side
        vec![1, 2, 3],
        vec![2, 0, 3],
    ];
    let poly = CSG::polyhedron(&points, &faces, None);
    #[cfg(feature = "stl-io")]
    let _ = fs::write("stl/tetrahedron.stl", poly.to_stl_ascii("tetrahedron"));

    // 13) Text example (2D). Provide a valid TTF font data below:
    // (Replace "asar.ttf" with a real .ttf file in your project.)
    #[cfg(feature = "truetype-text")]
    let font_data = include_bytes!("../asar.ttf");
    #[cfg(feature = "truetype-text")]
    let text_csg = CSG::text("HELLO", font_data, 15.0, None);
    #[cfg(feature = "stl-io")]
    #[cfg(feature = "truetype-text")]
    let _ = fs::write(
        "stl/text_hello_2d.stl",
        text_csg.to_stl_binary("text_hello_2d").unwrap(),
    );

    // Optionally extrude the text:
    #[cfg(feature = "truetype-text")]
    let text_extruded = text_csg.extrude(2.0);
    #[cfg(feature = "stl-io")]
    #[cfg(feature = "truetype-text")]
    let _ = fs::write(
        "stl/text_hello_extruded.stl",
        text_extruded.to_stl_binary("text_hello_extruded").unwrap(),
    );

    // 14) Mass properties (just printing them)
    let (mass, com, principal_frame) = cube.mass_properties(1.0);
    println!("Cube mass = {}", mass);
    println!("Cube center of mass = {:?}", com);
    println!("Cube principal inertia local frame = {:?}", principal_frame);

    // 1) Create a cube from (-1,-1,-1) to (+1,+1,+1)
    //    (By default, CSG::cube(None) is from -1..+1 if the "radius" is [1,1,1].)
    let cube = CSG::cube(100.0, 100.0, 100.0, None);
    // 2) Flatten into the XY plane
    let flattened = cube.flatten();
    let _ = fs::write(
        "stl/flattened_cube.stl",
        flattened.to_stl_ascii("flattened_cube"),
    );

    // Create a frustum (start=-2, end=+2) with radius1 = 1, radius2 = 2, 32 slices
    let frustum = CSG::frustum_ptp(
        Point3::new(0.0, 0.0, -2.0),
        Point3::new(0.0, 0.0, 2.0),
        1.0,
        2.0,
        32,
        None,
    );
    let _ = fs::write("stl/frustum.stl", frustum.to_stl_ascii("frustum"));

    // 1) Create a cylinder (start=-1, end=+1) with radius=1, 32 slices
    let cyl = CSG::frustum_ptp(
        Point3::new(0.0, 0.0, -1.0),
        Point3::new(0.0, 0.0, 1.0),
        1.0,
        1.0,
        32,
        None,
    );
    // 2) Slice at z=0
    #[cfg(feature = "hashmap")]
    {
        let cross_section = cyl.slice(Plane::from_normal(Vector3::z(), 0.0));
        let _ = fs::write("stl/sliced_cylinder.stl", cyl.to_stl_ascii("sliced_cylinder"));
        let _ = fs::write(
            "stl/sliced_cylinder_slice.stl",
            cross_section.to_stl_ascii("sliced_cylinder_slice"),
        );
    }

    //let poor_geometry_shape = moved_cube.difference(&sphere);
    //#[cfg(feature = "earclip-io")]
    //let retriangulated_shape = poor_geometry_shape.triangulate_earclip();
    //#[cfg(all(feature = "earclip-io", feature = "stl-io"))]
    //let _ = fs::write("stl/retriangulated.stl", retriangulated_shape.to_stl_binary("retriangulated").unwrap());

    let sphere_test = CSG::sphere(1.0, 16, 8, None);
    let cube_test = CSG::cube(1.0, 1.0, 1.0, None);
    let res = cube_test.difference(&sphere_test);
    #[cfg(feature = "stl-io")]
    let _ = fs::write(
        "stl/sphere_cube_test.stl",
        res.to_stl_binary("sphere_cube_test").unwrap(),
    );
    assert_eq!(res.bounding_box(), cube_test.bounding_box());

    #[cfg(all(feature = "stl-io", feature = "metaballs"))]
    {
        // Suppose we want two overlapping metaballs
        let balls = vec![
            MetaBall::new(Point3::origin(), 1.0),
            MetaBall::new(Point3::new(1.75, 0.0, 0.0), 1.0),
        ];

        let resolution = (60, 60, 60);
        let iso_value = 1.0;
        let padding = 1.0;

        #[cfg(feature = "metaballs")]
        let metaball_csg = CSG::metaballs(&balls, resolution, iso_value, padding, None);

        // For instance, save to STL
        let stl_data = metaball_csg.to_stl_binary("my_metaballs").unwrap();
        std::fs::write("stl/metaballs.stl", stl_data).expect("Failed to write metaballs.stl");
    }

    #[cfg(feature = "sdf")]
    {
        // Example SDF for a sphere of radius 1.5 centered at (0,0,0)
        let my_sdf = |p: &Point3<Real>| p.coords.norm() - 1.5;

        let resolution = (60, 60, 60);
        let min_pt = Point3::new(-2.0, -2.0, -2.0);
        let max_pt = Point3::new(2.0, 2.0, 2.0);
        let iso_value = 0.0; // Typically zero for SDF-based surfaces

        let csg_shape = CSG::sdf(my_sdf, resolution, min_pt, max_pt, iso_value, None);

        // Now `csg_shape` is your polygon mesh as a CSG you can union, subtract, or export:
        #[cfg(feature = "stl-io")]
        let _ = std::fs::write(
            "stl/sdf_sphere.stl",
            csg_shape.to_stl_binary("sdf_sphere").unwrap(),
        );
    }

    // Create a pie slice of radius 2, from 0 to 90 degrees
    let wedge = CSG::pie_slice(2.0, 0.0, 90.0, 16, None);
    let _ = fs::write("stl/pie_slice.stl", wedge.to_stl_ascii("pie_slice"));

    // Create a 2D "metaball" shape from 3 circles
    use nalgebra::Point2;
    let balls_2d = vec![
        (Point2::new(0.0, 0.0), 1.0),
        (Point2::new(1.5, 0.0), 1.0),
        (Point2::new(0.75, 1.0), 0.5),
    ];
    let mb2d = CSG::metaballs2d(&balls_2d, (100, 100), 1.0, 0.25, None);
    let _ = fs::write("stl/mb2d.stl", mb2d.to_stl_ascii("metaballs2d"));

    // Create a supershape
    let sshape = CSG::supershape(1.0, 1.0, 6.0, 1.0, 1.0, 1.0, 128, None);
    let _ = fs::write("stl/supershape.stl", sshape.to_stl_ascii("supershape"));

    // Distribute a square along an arc
    let square = CSG::circle(1.0, 32, None);
    let arc_array = square.distribute_arc(5, 5.0, 0.0, 180.0);
    let _ = fs::write("stl/arc_array.stl", arc_array.to_stl_ascii("arc_array"));

    // Distribute that wedge along a linear axis
    let wedge_line = wedge.distribute_linear(4, nalgebra::Vector3::new(1.0, 0.0, 0.0), 3.0);
    let _ = fs::write("stl/wedge_line.stl", wedge_line.to_stl_ascii("wedge_line"));

    // Make a 4x4 grid of the supershape
    let grid_of_ss = sshape.distribute_grid(4, 4, 3.0, 3.0);
    let _ = fs::write("stl/grid_of_ss.stl", grid_of_ss.to_stl_ascii("grid_of_ss"));

    // 1. Circle with keyway
    let keyway_shape = CSG::circle_with_keyway(10.0, 64, 2.0, 3.0, None);
    let _ = fs::write(
        "stl/keyway_shape.stl",
        keyway_shape.to_stl_ascii("keyway_shape"),
    );
    // Extrude it 2 units:
    let keyway_3d = keyway_shape.extrude(2.0);
    let _ = fs::write("stl/keyway_3d.stl", keyway_3d.to_stl_ascii("keyway_3d"));

    // 2. D-shape
    let d_shape = CSG::circle_with_flat(5.0, 32, 2.0, None);
    let _ = fs::write("stl/d_shape.stl", d_shape.to_stl_ascii("d_shape"));
    let d_3d = d_shape.extrude(1.0);
    let _ = fs::write("stl/d_3d.stl", d_3d.to_stl_ascii("d_3d"));

    // 3. Double-flat circle
    let double_flat = CSG::circle_with_two_flats(8.0, 64, 3.0, None);
    let _ = fs::write("stl/double_flat.stl", double_flat.to_stl_ascii("double_flat"));
    let df_3d = double_flat.extrude(0.5);
    let _ = fs::write("stl/df_3d.stl", df_3d.to_stl_ascii("df_3d"));

    // A 3D teardrop shape
    let teardrop_solid = CSG::teardrop(3.0, 5.0, 32, 32, None);
    let _ = fs::write(
        "stl/teardrop_solid.stl",
        teardrop_solid.to_stl_ascii("teardrop_solid"),
    );

    // A 3D egg shape
    let egg_solid = CSG::egg(2.0, 4.0, 8, 16, None);
    let _ = fs::write("stl/egg_solid.stl", egg_solid.to_stl_ascii("egg_solid"));

>>>>>>> a7fe2648
    // An ellipsoid with X radius=2, Y radius=1, Z radius=3
    let ellipsoid = CSG::ellipsoid(2.0, 1.0, 3.0, 16, 8, None);
    let _ = fs::write("stl/ellipsoid.stl", ellipsoid.to_stl_ascii("ellipsoid"));

<<<<<<< HEAD
    // 1) polygon()
    let polygon_2d = CSG::polygon(
        &[
            [0.0, 0.0],
            [2.0, 0.0],
            [1.5, 1.0],
            [1.0, 2.0],
        ],
        None,
=======
    // A teardrop 'blank' hole
    let teardrop_cylinder = CSG::teardrop_cylinder(2.0, 4.0, 32.0, 16, None);
    let _ = fs::write(
        "stl/teardrop_cylinder.stl",
        teardrop_cylinder.to_stl_ascii("teardrop_cylinder"),
>>>>>>> a7fe2648
    );

    // 1) polygon()
    let polygon_2d = CSG::polygon(&[[0.0, 0.0], [2.0, 0.0], [1.5, 1.0], [1.0, 2.0]], None);
    let _ = fs::write("stl/polygon_2d.stl", polygon_2d.to_stl_ascii("polygon_2d"));

    // 2) rounded_rectangle(width, height, corner_radius, corner_segments)
    let rrect_2d = CSG::rounded_rectangle(4.0, 2.0, 0.3, 8, None);
    let _ = fs::write(
        "stl/rounded_rectangle_2d.stl",
        rrect_2d.to_stl_ascii("rounded_rectangle_2d"),
    );

    // 3) ellipse(width, height, segments)
    let ellipse = CSG::ellipse(3.0, 1.5, 32, None);
    let _ = fs::write("stl/ellipse.stl", ellipse.to_stl_ascii("ellipse"));

    // 4) regular_ngon(sides, radius)
    let ngon_2d = CSG::regular_ngon(6, 1.0, None); // Hexagon
    let _ = fs::write("stl/ngon_2d.stl", ngon_2d.to_stl_ascii("ngon_2d"));

    // 6) trapezoid(top_width, bottom_width, height)
    let trap_2d = CSG::trapezoid(1.0, 2.0, 2.0, 0.5, None);
    let _ = fs::write("stl/trapezoid_2d.stl", trap_2d.to_stl_ascii("trapezoid_2d"));

<<<<<<< HEAD
=======
    // 8) teardrop(width, height, segments) [2D shape]
    let teardrop_2d = CSG::teardrop_outline(2.0, 3.0, 16, None);
    let _ = fs::write("stl/teardrop_2d.stl", teardrop_2d.to_stl_ascii("teardrop_2d"));

    // 9) egg_outline(width, length, segments) [2D shape]
    let egg_2d = CSG::egg_outline(2.0, 4.0, 32, None);
    let _ = fs::write(
        "stl/egg_outline_2d.stl",
        egg_2d.to_stl_ascii("egg_outline_2d"),
    );

>>>>>>> a7fe2648
    // 10) squircle(width, height, segments)
    let squircle_2d = CSG::squircle(3.0, 3.0, 32, None);
    let _ = fs::write("stl/squircle_2d.stl", squircle_2d.to_stl_ascii("squircle_2d"));

    // 11) keyhole(circle_radius, handle_width, handle_height, segments)
    let keyhole_2d = CSG::keyhole(1.0, 1.0, 2.0, 16, None);
    let _ = fs::write("stl/keyhole_2d.stl", keyhole_2d.to_stl_ascii("keyhole_2d"));

    // 12) reuleaux_polygon(sides, side_len, segments)
    let reuleaux3_2d = CSG::reuleaux(3, 2.0, 64, None); // Reuleaux triangle
    let _ = fs::write(
        "stl/reuleaux3_2d.stl",
        reuleaux3_2d.to_stl_ascii("reuleaux_2d"),
    );

    // 12) reuleaux_polygon(sides, radius, arc_segments_per_side)
    let reuleaux4_2d = CSG::reuleaux(4, 2.0, 64, None); // Reuleaux triangle
    let _ = fs::write(
        "stl/reuleaux4_2d.stl",
        reuleaux4_2d.to_stl_ascii("reuleaux_2d"),
    );

    // 12) reuleaux_polygon(sides, radius, arc_segments_per_side)
    let reuleaux5_2d = CSG::reuleaux(5, 2.0, 64, None); // Reuleaux triangle
    let _ = fs::write(
        "stl/reuleaux5_2d.stl",
        reuleaux5_2d.to_stl_ascii("reuleaux_2d"),
    );

    // 13) ring(inner_diam, thickness, segments)
    let ring_2d = CSG::ring(5.0, 1.0, 32, None);
    let _ = fs::write("stl/ring_2d.stl", ring_2d.to_stl_ascii("ring_2d"));

    // 15) from_image(img, threshold, closepaths, metadata) [requires "image" feature]
    #[cfg(feature = "image")]
    {
        // Make a simple 64x64 gray image with a circle in the center
        let mut img: GrayImage = ImageBuffer::new(64, 64);
        // Fill a small circle of "white" pixels in the middle
        let center = (32, 32);
        for y in 0..64 {
            for x in 0..64 {
                let dx = x as i32 - center.0;
                let dy = y as i32 - center.1;
                if dx * dx + dy * dy < 15 * 15 {
                    img.put_pixel(x, y, image::Luma([255u8]));
                }
            }
        }
        let csg_img = CSG::from_image(&img, 128, true, None).center();
        let _ = fs::write("stl/from_image.stl", csg_img.to_stl_ascii("from_image"));
    }

    // 16) gyroid(...) – uses the current CSG volume as a bounding region
    // Let's reuse the `cube` from above:
    #[cfg(all(feature = "stl-io", feature = "chull-io"))]
    {
<<<<<<< HEAD
        let cube = CSG::cube(2.0, 2.0, 2.0, None);
        let sphere = CSG::sphere(1.0, 16, 8, None); // center=(0,0,0), radius=1, slices=16, stacks=8, no metadata

        let union_shape = cube.union(&sphere);

        let hull_of_union = union_shape.convex_hull();

        let gyroid_inside_cube = hull_of_union.scale(20.0, 20.0, 20.0).gyroid(64, 2.0, 0.0, None);
        let _ = fs::write("stl/gyroid_cube.stl", gyroid_inside_cube.to_stl_binary("gyroid_cube").unwrap());

        let schwarzp_inside_cube = hull_of_union.scale(20.0, 20.0, 20.0).schwarz_p(64, 2.0, 0.0, None);
        let _ = fs::write("stl/schwarz_p_cube.stl", schwarzp_inside_cube.to_stl_binary("schwarz_p_cube").unwrap());

        let schwarzd_inside_cube = hull_of_union.scale(20.0, 20.0, 20.0).schwarz_d(64, 2.0, 0.0, None);
        let _ = fs::write("stl/schwarz_d_cube.stl", schwarzd_inside_cube.to_stl_binary("schwarz_d_cube").unwrap());
=======
        let gyroid_inside_cube = hull_of_union
            .scale(20.0, 20.0, 20.0)
            .gyroid(64, 2.0, 0.0, None);
        let _ = fs::write(
            "stl/gyroid_cube.stl",
            gyroid_inside_cube.to_stl_binary("gyroid_cube").unwrap(),
        );

        let schwarzp_inside_cube = hull_of_union
            .scale(20.0, 20.0, 20.0)
            .schwarz_p(64, 2.0, 0.0, None);
        let _ = fs::write(
            "stl/schwarz_p_cube.stl",
            schwarzp_inside_cube.to_stl_binary("schwarz_p_cube").unwrap(),
        );

        let schwarzd_inside_cube = hull_of_union
            .scale(20.0, 20.0, 20.0)
            .schwarz_d(64, 2.0, 0.0, None);
        let _ = fs::write(
            "stl/schwarz_d_cube.stl",
            schwarzd_inside_cube.to_stl_binary("schwarz_d_cube").unwrap(),
        );
>>>>>>> a7fe2648
    }

    // Define the start point and the arrow direction vector.
    // The arrow’s length is the norm of the direction vector.
    let start = Point3::new(1.0, 1.0, 1.0);
    let direction = Vector3::new(10.0, 5.0, 20.0);

    // Define the resolution (number of segments for the cylindrical shaft and head).
    let segments = 16;

    // Create the arrow. We pass `None` for metadata.
    let arrow_csg = CSG::arrow(start, direction, segments, true, None::<()>);
    let _ = fs::write("stl/arrow.stl", arrow_csg.to_stl_ascii("arrow_example"));

    let arrow_reversed_csg = CSG::arrow(start, direction, segments, false, None::<()>);
    let _ = fs::write(
        "stl/arrow_reversed.stl",
        arrow_reversed_csg.to_stl_ascii("arrow_example"),
    );

    // 2-D profile for NACA 2412, 1 m chord, 100 pts / surface
    let naca2412 = CSG::airfoil("2412", 1.0, 100, None);
    let _ = fs::write("stl/naca2412.stl", naca2412.to_stl_ascii("2412"));

    // quick solid wing rib 5 mm thick
    let rib = naca2412.extrude(0.005);
    let _ = fs::write("stl/naca2412_extruded.stl", rib.to_stl_ascii("2412_extruded"));

    // symmetric foil for a centerboard
    let naca0015 = CSG::airfoil("0015", 0.3, 80, None)
        .extrude_vector(nalgebra::Vector3::new(0.0, 0.0, 1.2));
    let _ = fs::write("stl/naca0015.stl", naca0015.to_stl_ascii("naca0015"));

    let oct = CSG::octahedron(10.0, None);
    let _ = fs::write("stl/octahedron.stl", oct.to_stl_ascii("octahedron"));

    //let dodec = CSG::dodecahedron(15.0, None);
    //let _ = fs::write("stl/dodecahedron.stl", dodec.to_stl_ascii(""));

    let ico = CSG::icosahedron(12.0, None);
    let _ = fs::write("stl/icosahedron.stl", ico.to_stl_ascii(""));

    let torus = CSG::torus(20.0, 5.0, 48, 24, None);
    let _ = fs::write("stl/torus.stl", torus.to_stl_ascii(""));

    let heart2d = CSG::heart(30.0, 25.0, 128, None);
    let _ = fs::write("stl/heart2d.stl", heart2d.to_stl_ascii(""));

    let crescent2d = CSG::crescent(10.0, 7.0, 4.0, 64, None);
    let _ = fs::write("stl/crescent2d.stl", crescent2d.to_stl_ascii(""));
<<<<<<< HEAD
    
=======

    // ---------------------------------------------------------
    // Additional “SCENES” Demonstrating Each Function Minimally
    //
    // In these scenes, we typically:
    //   1) Create the shape
    //   2) Extrude (if 2D) so we can save an STL
    //   3) Optionally union with a small arrow that points to
    //      a location of interest in the shape
    //   4) Save the result as an STL, e.g. "scene_XX_something.stl"
    //
    // Because many shapes are already shown above, these are
    // just short examples to help with explanation.
    // ---------------------------------------------------------

    // Scene A: Demonstrate a right_triangle(width=2, height=1)
    {
        let tri_2d = CSG::right_triangle(2.0, 1.0, None);
        // A tiny arrow pointing from the right-angle corner outward:
        let arrow = CSG::arrow(
            Point3::new(0.0, 0.0, 0.1), // at corner
            Vector3::new(0.5, 0.0, 0.0),
            8,
            true,
            None::<()>,
        )
        .scale(0.05, 0.05, 0.05);
        let scene = tri_2d.extrude(0.1).union(&arrow);
        let _ = fs::write(
            "stl/scene_right_triangle.stl",
            scene.to_stl_ascii("scene_right_triangle"),
        );
    }

    // Scene B: Demonstrate extrude_vector(direction)
    {
        let circle2d = CSG::circle(1.0, 32, None);
        // extrude along an arbitrary vector
        let extruded_along_vec = circle2d.extrude_vector(Vector3::new(0.0, 0.0, 2.0));
        let _ = fs::write(
            "stl/scene_extrude_vector.stl",
            extruded_along_vec.to_stl_ascii("scene_extrude_vector"),
        );
    }

    // Scene E: Demonstrate center() (moves shape so bounding box is centered on the origin)
    {
        let off_center_circle = CSG::circle(1.0, 32, None)
            .translate(5.0, 2.0, 0.0)
            .extrude(0.1);
        let centered_circle = off_center_circle.center();
        let _ = fs::write(
            "stl/scene_circle_off_center.stl",
            off_center_circle.to_stl_ascii("scene_circle_off_center"),
        );
        let _ = fs::write(
            "stl/scene_circle_centered.stl",
            centered_circle.to_stl_ascii("scene_circle_centered"),
        );
    }

    // Scene F: Demonstrate float() (moves shape so bottom is at z=0)
    {
        let sphere_for_float = CSG::sphere(1.0, 16, 8, None).translate(0.0, 0.0, -1.5);
        let floated = sphere_for_float.float();
        let _ = fs::write(
            "stl/scene_sphere_before_float.stl",
            sphere_for_float.to_stl_ascii("scene_sphere_before_float"),
        );
        let _ = fs::write(
            "stl/scene_sphere_floated.stl",
            floated.to_stl_ascii("scene_sphere_floated"),
        );
    }

    // Scene G: Demonstrate inverse() (flips inside/outside)
    {
        // Hard to visualize in STL, but let's do it anyway
        let inv_sphere = sphere.inverse();
        #[cfg(feature = "stl-io")]
        let _ = fs::write(
            "stl/scene_inverse_sphere.stl",
            inv_sphere.to_stl_binary("scene_inverse_sphere").unwrap(),
        );
    }

    // Scene H: Demonstrate tessellate() (forces triangulation)
    {
        let tri_sphere = sphere.tessellate();
        #[cfg(feature = "stl-io")]
        let _ = fs::write(
            "stl/scene_tessellate_sphere.stl",
            tri_sphere.to_stl_binary("scene_tessellate_sphere").unwrap(),
        );
    }

    // Scene I: Demonstrate slice(plane) – slice a cube at z=0
    {
        let plane_z = Plane::from_normal(Vector3::z(), 0.5);
        let sliced_polygons = cube.slice(plane_z);
        let _ = fs::write("stl/scene_sliced_cube.stl", cube.to_stl_ascii("sliced_cube"));
        // Save cross-section as well
        let _ = fs::write(
            "stl/scene_sliced_cube_section.stl",
            sliced_polygons.to_stl_ascii("sliced_cube_section"),
        );
    }

    // Scene J: Demonstrate re-computing vertices() or printing them
    {
        let circle_extruded = CSG::circle(1.0, 32, None).extrude(0.5);
        let verts = circle_extruded.vertices();
        println!("Scene J circle_extruded has {} vertices", verts.len());
        // We'll still save an STL so there's a visual
        let _ = fs::write(
            "stl/scene_j_circle_extruded.stl",
            circle_extruded.to_stl_ascii("scene_j_circle_extruded"),
        );
    }

    // Scene K: Demonstrate reuleaux_polygon with a typical triangle shape
    // (already used sides=4 above, so let's do sides=3 here)
    {
        let reuleaux_tri = CSG::reuleaux(3, 2.0, 16, None).extrude(0.1);
        let _ = fs::write(
            "stl/scene_reuleaux_triangle.stl",
            reuleaux_tri.to_stl_ascii("scene_reuleaux_triangle"),
        );
    }

    // Scene L: Demonstrate rotate_extrude (360 deg) on a square
    {
        let small_square = CSG::square(1.0, 1.0, None).translate(2.0, 0.0, 0.0);
        let revolve = small_square.rotate_extrude(360.0, 24);
        let _ = fs::write(
            "stl/scene_square_revolve_360.stl",
            revolve.to_stl_ascii("scene_square_revolve_360"),
        );
    }

    // Scene M: Demonstrate “mirror” across a Y=0 plane
    {
        let plane_y = Plane::from_normal(Vector3::y(), 0.0);
        let shape = CSG::square(2.0, 1.0, None)
            .translate(1.0, 1.0, 0.0)
            .extrude(0.1);
        let mirrored = shape.mirror(plane_y);
        let _ = fs::write(
            "stl/scene_square_mirrored_y.stl",
            mirrored.to_stl_ascii("scene_square_mirrored_y"),
        );
    }

    // Scene N: Demonstrate scale()
    {
        let scaled = sphere.scale(1.0, 2.0, 0.5);
        #[cfg(feature = "stl-io")]
        let _ = fs::write(
            "stl/scene_scaled_sphere.stl",
            scaled.to_stl_binary("scene_scaled_sphere").unwrap(),
        );
    }

    // Scene O: Demonstrate transform() with an arbitrary affine matrix
    {
        use nalgebra::{Matrix4, Translation3};
        let xlate = Translation3::new(2.0, 0.0, 1.0).to_homogeneous();
        // Scale matrix
        let scale_mat = Matrix4::new_scaling(0.5);
        // Combine
        let transform_mat = xlate * scale_mat;
        let shape = CSG::cube(1.0, 1.0, 1.0, None).transform(&transform_mat);
        let _ = fs::write(
            "stl/scene_transform_cube.stl",
            shape.to_stl_ascii("scene_transform_cube"),
        );
    }

    // Scene P: Demonstrate offset(distance)
    {
        let poly_2d = CSG::polygon(&[[0.0, 0.0], [2.0, 0.0], [1.0, 1.5]], None);
        let grown = poly_2d.offset(0.2);
        let scene = grown.extrude(0.1);
        let _ = fs::write(
            "stl/scene_offset_grown.stl",
            scene.to_stl_ascii("scene_offset_grown"),
        );
    }

>>>>>>> a7fe2648
    let gear_involute_2d = CSG::involute_gear_2d(
        2.0,  // module [mm]
        20,   // z – number of teeth
        20.0, // α – pressure angle [deg]
        0.05, // radial clearance
        0.02, // backlash at pitch line
        14,   // segments per involute flank
        None,
    );
    let _ = fs::write(
        "stl/gear_involute_2d.stl",
        gear_involute_2d.to_stl_ascii("gear_involute_2d"),
    );

    let gear_cycloid_2d = CSG::cycloidal_gear_2d(
        2.0,  // module
        17,   // gear teeth
        18,   // mating pin-wheel teeth (zₚ = z±1)
        0.05, // clearance
        20,   // segments per flank
        None,
    );
    let _ = fs::write(
        "stl/gear_cycloid_2d.stl",
        gear_cycloid_2d.to_stl_ascii("gear_cycloid_2d"),
    );

    let rack_involute = CSG::involute_rack_2d(
        2.0,  // module
        12,   // number of rack teeth to generate
        20.0, // pressure angle
        0.05, // clearance
        0.02, // backlash
        None,
    );
    let _ = fs::write(
        "stl/rack_involute.stl",
        rack_involute.to_stl_ascii("rack_involute"),
    );

    let rack_cycloid = CSG::cycloidal_rack_2d(
        2.0,  // module
        12,   // teeth
        1.0,  // generating-circle radius  (≈ m/2 for a conventional pin-rack)
        0.05, // clearance
        24,   // segments per flank
        None,
    );
    let _ = fs::write(
        "stl/rack_cycloid.stl",
        rack_cycloid.to_stl_ascii("rack_cycloid"),
    );

    let spur_involute = CSG::spur_gear_involute(
        2.0, 20, 20.0, 0.05, 0.02, 14, 12.0, // face-width (extrusion thickness)
        None,
    );
    let _ = fs::write(
        "stl/spur_involute.stl",
        spur_involute.to_stl_ascii("spur_involute"),
    );

    let spur_cycloid = CSG::spur_gear_cycloid(
        2.0, 17, 18, 0.05, 20, 12.0, // thickness
        None,
    );
    let _ = fs::write(
        "stl/spur_cycloid.stl",
        spur_cycloid.to_stl_ascii("spur_cycloid"),
    );

    /*
    let helical = CSG::helical_involute_gear(
        2.0,   // module
        20,    // z
        20.0,  // pressure angle
        0.05, 0.02, 14,
        25.0,   // face-width
        15.0,   // helix angle β [deg]
        40,     // axial slices (resolution of the twist)
        None,
    );
    let _ = fs::write("stl/helical.stl", helical.to_stl_ascii("helical"));
    */

    // ---------------------------------------------------------------------
    // Bézier curve demo ----------------------------------------------------
    let bezier_ctrl = &[
        [0.0, 0.0], // P0
        [1.0, 2.0], // P1
        [3.0, 3.0], // P2
        [4.0, 0.0], // P3
    ];
    let bezier_2d = CSG::bezier(bezier_ctrl, 128, None);
    let _ = fs::write("stl/bezier_2d.stl", bezier_2d.to_stl_ascii("bezier_2d"));

    // give it a little “body” so we can see it in a solid viewer
    let bezier_3d = bezier_2d.extrude(0.25);
    let _ = fs::write(
        "stl/bezier_extruded.stl",
        bezier_3d.to_stl_ascii("bezier_extruded"),
    );

    // ---------------------------------------------------------------------
    // B-spline demo --------------------------------------------------------
    let bspline_ctrl = &[[0.0, 0.0], [1.0, 2.5], [3.0, 3.0], [5.0, 0.0], [6.0, -1.5]];
    let bspline_2d = CSG::bspline(
        bspline_ctrl,
        /* degree p = */ 3,
        /* seg/span */ 32,
        None,
    );
    let _ = fs::write("stl/bspline_2d.stl", bspline_2d.to_stl_ascii("bspline_2d"));

    #[cfg(feature = "bevymesh")]
    println!("{:#?}", bezier_3d.to_bevy_mesh());

    // a quick thickening just like the Bézier
    //let bspline_3d = bspline_2d.extrude(0.25);
    //let _ = fs::write(
    //    "stl/bspline_extruded.stl",
    //    bspline_3d.to_stl_ascii("bspline_extruded"),
    //);

    // Done!
    println!(
        "All scenes have been created and written to the 'stl' folder (where applicable)."
    );
}<|MERGE_RESOLUTION|>--- conflicted
+++ resolved
@@ -3,15 +3,8 @@
 // Minimal example of each function of csgrs (which is now generic over the shared-data type S).
 // Here, we do not use any shared data, so we'll bind the generic S to ().
 
-<<<<<<< HEAD
 use std::fs;
 use nalgebra::{Vector3, Point3};
-=======
-use csgrs::float_types::Real;
-use csgrs::plane::Plane;
-use nalgebra::{Point3, Vector3};
-use std::fs;
->>>>>>> a7fe2648
 
 #[cfg(feature = "image")]
 use image::{GrayImage, ImageBuffer};
@@ -23,400 +16,10 @@
     // Ensure the /stls folder exists
     let _ = fs::create_dir_all("stl");
 
-<<<<<<< HEAD
-=======
-    // 1) Basic shapes: cube, sphere, cylinder
-    let cube = CSG::cube(2.0, 2.0, 2.0, None);
-    #[cfg(feature = "stl-io")]
-    let _ = fs::write("stl/cube.stl", cube.to_stl_binary("cube").unwrap());
-
-    let sphere = CSG::sphere(1.0, 16, 8, None); // center=(0,0,0), radius=1, slices=16, stacks=8, no metadata
-    #[cfg(feature = "stl-io")]
-    let _ = fs::write("stl/sphere.stl", sphere.to_stl_binary("sphere").unwrap());
-
-    let cylinder = CSG::cylinder(1.0, 2.0, 32, None); // start=(0,-1,0), end=(0,1,0), radius=1.0, slices=32
-    #[cfg(feature = "stl-io")]
-    let _ = fs::write(
-        "stl/cylinder.stl",
-        cylinder.to_stl_binary("cylinder").unwrap(),
-    );
-
-    // 2) Transformations: Translate, Rotate, Scale, Mirror
-    let moved_cube = cube
-        .translate(1.0, 0.0, 0.0)
-        .rotate(0.0, 45.0, 0.0)
-        .scale(1.0, 0.5, 2.0);
-    #[cfg(feature = "stl-io")]
-    let _ = fs::write(
-        "stl/cube_transformed.stl",
-        moved_cube.to_stl_binary("cube_transformed").unwrap(),
-    );
-
-    let plane_x = Plane::from_normal(Vector3::x(), 0.0);
-    let mirrored_cube = cube.mirror(plane_x);
-    #[cfg(feature = "stl-io")]
-    let _ = fs::write(
-        "stl/cube_mirrored_x.stl",
-        mirrored_cube.to_stl_binary("cube_mirrored_x").unwrap(),
-    );
-
-    // 3) Boolean operations: Union, Subtract, Intersect
-    let union_shape = moved_cube.union(&sphere);
-    #[cfg(feature = "stl-io")]
-    let _ = fs::write(
-        "stl/union_cube_sphere.stl",
-        union_shape.to_stl_binary("union_cube_sphere").unwrap(),
-    );
-
-    let subtract_shape = moved_cube.difference(&sphere);
-    #[cfg(feature = "stl-io")]
-    let _ = fs::write(
-        "stl/subtract_cube_sphere.stl",
-        subtract_shape.to_stl_binary("subtract_cube_sphere").unwrap(),
-    );
-
-    let intersect_shape = cube.intersection(&sphere);
-    #[cfg(feature = "stl-io")]
-    let _ = fs::write(
-        "stl/intersect_cube_sphere.stl",
-        intersect_shape
-            .to_stl_binary("intersect_cube_sphere")
-            .unwrap(),
-    );
-
-    // 4) Convex hull
-    #[cfg(feature = "chull-io")]
-    let hull_of_union = union_shape.convex_hull();
-    #[cfg(feature = "stl-io")]
-    #[cfg(feature = "chull-io")]
-    let _ = fs::write(
-        "stl/hull_union.stl",
-        hull_of_union.to_stl_binary("hull_union").unwrap(),
-    );
-
-    // 5) Minkowski sum
-    #[cfg(feature = "chull-io")]
-    let minkowski = cube.minkowski_sum(&sphere);
-    #[cfg(feature = "stl-io")]
-    #[cfg(feature = "chull-io")]
-    let _ = fs::write(
-        "stl/minkowski_cube_sphere.stl",
-        minkowski.to_stl_binary("minkowski_cube_sphere").unwrap(),
-    );
-
-    // 7) 2D shapes and 2D offsetting
-    let square_2d = CSG::square(2.0, 2.0, None); // 2x2 square, centered
-    let _ = fs::write("stl/square_2d.stl", square_2d.to_stl_ascii("square_2d"));
-
-    let circle_2d = CSG::circle(1.0, 32, None);
-    #[cfg(feature = "stl-io")]
-    let _ = fs::write(
-        "stl/circle_2d.stl",
-        circle_2d.to_stl_binary("circle_2d").unwrap(),
-    );
-
-    let grown_2d = square_2d.offset(0.5);
-    #[cfg(feature = "stl-io")]
-    let _ = fs::write(
-        "stl/square_2d_grow_0_5.stl",
-        grown_2d.to_stl_ascii("square_2d_grow_0_5"),
-    );
-
-    let shrunk_2d = square_2d.offset(-0.5);
-    let _ = fs::write(
-        "stl/square_2d_shrink_0_5.stl",
-        shrunk_2d.to_stl_ascii("square_2d_shrink_0_5"),
-    );
-
-    // star(num_points, outer_radius, inner_radius)
-    let star_2d = CSG::star(5, 2.0, 0.8, None);
-    let _ = fs::write("stl/star_2d.stl", star_2d.to_stl_ascii("star_2d"));
-
-    // Extrude & Rotate-Extrude
-    let extruded_star = star_2d.extrude(1.0);
-    #[cfg(feature = "stl-io")]
-    let _ = fs::write(
-        "stl/star_extrude.stl",
-        extruded_star.to_stl_binary("star_extrude").unwrap(),
-    );
-
-    let vector_extruded_star = star_2d.extrude_vector(Vector3::new(2.0, 1.0, 1.0));
-    #[cfg(feature = "stl-io")]
-    let _ = fs::write(
-        "stl/star_vec_extrude.stl",
-        vector_extruded_star.to_stl_binary("star_extrude").unwrap(),
-    );
-
-    let revolve_circle = circle_2d.translate(10.0, 0.0, 0.0).rotate_extrude(360.0, 32);
-    #[cfg(feature = "stl-io")]
-    let _ = fs::write(
-        "stl/circle_revolve_360.stl",
-        revolve_circle.to_stl_binary("circle_revolve_360").unwrap(),
-    );
-
-    let partial_revolve = circle_2d.translate(10.0, 0.0, 0.0).rotate_extrude(180.0, 32);
-    #[cfg(feature = "stl-io")]
-    let _ = fs::write(
-        "stl/circle_revolve_180.stl",
-        partial_revolve.to_stl_binary("circle_revolve_180").unwrap(),
-    );
-
-    // 9) Subdivide triangles (for smoother sphere or shapes):
-    let subdiv_sphere = sphere.subdivide_triangles(2.try_into().expect("not 0")); // 2 subdivision levels
-    #[cfg(feature = "stl-io")]
-    let _ = fs::write(
-        "stl/sphere_subdiv2.stl",
-        subdiv_sphere.to_stl_binary("sphere_subdiv2").unwrap(),
-    );
-
-    // 10) Renormalize polygons (flat shading):
-    let mut union_clone = union_shape.clone();
-    union_clone.renormalize();
-    #[cfg(feature = "stl-io")]
-    let _ = fs::write(
-        "stl/union_renormalized.stl",
-        union_clone.to_stl_binary("union_renormalized").unwrap(),
-    );
-
-    // 11) Ray intersection demo (just printing the results)
-    {
-        let ray_origin = Point3::new(0.0, 0.0, -5.0);
-        let ray_dir = Vector3::new(0.0, 0.0, 1.0); // pointing along +Z
-        let hits = cube.ray_intersections(&ray_origin, &ray_dir);
-        println!("Ray hits on the cube: {:?}", hits);
-    }
-
-    // 12) Polyhedron example (simple tetrahedron):
-    let points = [
-        [0.0, 0.0, 0.0],
-        [1.0, 0.0, 0.0],
-        [0.5, 1.0, 0.0],
-        [0.5, 0.5, 1.0],
-    ];
-    let faces = vec![
-        vec![0, 2, 1], // base triangle
-        vec![0, 1, 3], // side
-        vec![1, 2, 3],
-        vec![2, 0, 3],
-    ];
-    let poly = CSG::polyhedron(&points, &faces, None);
-    #[cfg(feature = "stl-io")]
-    let _ = fs::write("stl/tetrahedron.stl", poly.to_stl_ascii("tetrahedron"));
-
-    // 13) Text example (2D). Provide a valid TTF font data below:
-    // (Replace "asar.ttf" with a real .ttf file in your project.)
-    #[cfg(feature = "truetype-text")]
-    let font_data = include_bytes!("../asar.ttf");
-    #[cfg(feature = "truetype-text")]
-    let text_csg = CSG::text("HELLO", font_data, 15.0, None);
-    #[cfg(feature = "stl-io")]
-    #[cfg(feature = "truetype-text")]
-    let _ = fs::write(
-        "stl/text_hello_2d.stl",
-        text_csg.to_stl_binary("text_hello_2d").unwrap(),
-    );
-
-    // Optionally extrude the text:
-    #[cfg(feature = "truetype-text")]
-    let text_extruded = text_csg.extrude(2.0);
-    #[cfg(feature = "stl-io")]
-    #[cfg(feature = "truetype-text")]
-    let _ = fs::write(
-        "stl/text_hello_extruded.stl",
-        text_extruded.to_stl_binary("text_hello_extruded").unwrap(),
-    );
-
-    // 14) Mass properties (just printing them)
-    let (mass, com, principal_frame) = cube.mass_properties(1.0);
-    println!("Cube mass = {}", mass);
-    println!("Cube center of mass = {:?}", com);
-    println!("Cube principal inertia local frame = {:?}", principal_frame);
-
-    // 1) Create a cube from (-1,-1,-1) to (+1,+1,+1)
-    //    (By default, CSG::cube(None) is from -1..+1 if the "radius" is [1,1,1].)
-    let cube = CSG::cube(100.0, 100.0, 100.0, None);
-    // 2) Flatten into the XY plane
-    let flattened = cube.flatten();
-    let _ = fs::write(
-        "stl/flattened_cube.stl",
-        flattened.to_stl_ascii("flattened_cube"),
-    );
-
-    // Create a frustum (start=-2, end=+2) with radius1 = 1, radius2 = 2, 32 slices
-    let frustum = CSG::frustum_ptp(
-        Point3::new(0.0, 0.0, -2.0),
-        Point3::new(0.0, 0.0, 2.0),
-        1.0,
-        2.0,
-        32,
-        None,
-    );
-    let _ = fs::write("stl/frustum.stl", frustum.to_stl_ascii("frustum"));
-
-    // 1) Create a cylinder (start=-1, end=+1) with radius=1, 32 slices
-    let cyl = CSG::frustum_ptp(
-        Point3::new(0.0, 0.0, -1.0),
-        Point3::new(0.0, 0.0, 1.0),
-        1.0,
-        1.0,
-        32,
-        None,
-    );
-    // 2) Slice at z=0
-    #[cfg(feature = "hashmap")]
-    {
-        let cross_section = cyl.slice(Plane::from_normal(Vector3::z(), 0.0));
-        let _ = fs::write("stl/sliced_cylinder.stl", cyl.to_stl_ascii("sliced_cylinder"));
-        let _ = fs::write(
-            "stl/sliced_cylinder_slice.stl",
-            cross_section.to_stl_ascii("sliced_cylinder_slice"),
-        );
-    }
-
-    //let poor_geometry_shape = moved_cube.difference(&sphere);
-    //#[cfg(feature = "earclip-io")]
-    //let retriangulated_shape = poor_geometry_shape.triangulate_earclip();
-    //#[cfg(all(feature = "earclip-io", feature = "stl-io"))]
-    //let _ = fs::write("stl/retriangulated.stl", retriangulated_shape.to_stl_binary("retriangulated").unwrap());
-
-    let sphere_test = CSG::sphere(1.0, 16, 8, None);
-    let cube_test = CSG::cube(1.0, 1.0, 1.0, None);
-    let res = cube_test.difference(&sphere_test);
-    #[cfg(feature = "stl-io")]
-    let _ = fs::write(
-        "stl/sphere_cube_test.stl",
-        res.to_stl_binary("sphere_cube_test").unwrap(),
-    );
-    assert_eq!(res.bounding_box(), cube_test.bounding_box());
-
-    #[cfg(all(feature = "stl-io", feature = "metaballs"))]
-    {
-        // Suppose we want two overlapping metaballs
-        let balls = vec![
-            MetaBall::new(Point3::origin(), 1.0),
-            MetaBall::new(Point3::new(1.75, 0.0, 0.0), 1.0),
-        ];
-
-        let resolution = (60, 60, 60);
-        let iso_value = 1.0;
-        let padding = 1.0;
-
-        #[cfg(feature = "metaballs")]
-        let metaball_csg = CSG::metaballs(&balls, resolution, iso_value, padding, None);
-
-        // For instance, save to STL
-        let stl_data = metaball_csg.to_stl_binary("my_metaballs").unwrap();
-        std::fs::write("stl/metaballs.stl", stl_data).expect("Failed to write metaballs.stl");
-    }
-
-    #[cfg(feature = "sdf")]
-    {
-        // Example SDF for a sphere of radius 1.5 centered at (0,0,0)
-        let my_sdf = |p: &Point3<Real>| p.coords.norm() - 1.5;
-
-        let resolution = (60, 60, 60);
-        let min_pt = Point3::new(-2.0, -2.0, -2.0);
-        let max_pt = Point3::new(2.0, 2.0, 2.0);
-        let iso_value = 0.0; // Typically zero for SDF-based surfaces
-
-        let csg_shape = CSG::sdf(my_sdf, resolution, min_pt, max_pt, iso_value, None);
-
-        // Now `csg_shape` is your polygon mesh as a CSG you can union, subtract, or export:
-        #[cfg(feature = "stl-io")]
-        let _ = std::fs::write(
-            "stl/sdf_sphere.stl",
-            csg_shape.to_stl_binary("sdf_sphere").unwrap(),
-        );
-    }
-
-    // Create a pie slice of radius 2, from 0 to 90 degrees
-    let wedge = CSG::pie_slice(2.0, 0.0, 90.0, 16, None);
-    let _ = fs::write("stl/pie_slice.stl", wedge.to_stl_ascii("pie_slice"));
-
-    // Create a 2D "metaball" shape from 3 circles
-    use nalgebra::Point2;
-    let balls_2d = vec![
-        (Point2::new(0.0, 0.0), 1.0),
-        (Point2::new(1.5, 0.0), 1.0),
-        (Point2::new(0.75, 1.0), 0.5),
-    ];
-    let mb2d = CSG::metaballs2d(&balls_2d, (100, 100), 1.0, 0.25, None);
-    let _ = fs::write("stl/mb2d.stl", mb2d.to_stl_ascii("metaballs2d"));
-
-    // Create a supershape
-    let sshape = CSG::supershape(1.0, 1.0, 6.0, 1.0, 1.0, 1.0, 128, None);
-    let _ = fs::write("stl/supershape.stl", sshape.to_stl_ascii("supershape"));
-
-    // Distribute a square along an arc
-    let square = CSG::circle(1.0, 32, None);
-    let arc_array = square.distribute_arc(5, 5.0, 0.0, 180.0);
-    let _ = fs::write("stl/arc_array.stl", arc_array.to_stl_ascii("arc_array"));
-
-    // Distribute that wedge along a linear axis
-    let wedge_line = wedge.distribute_linear(4, nalgebra::Vector3::new(1.0, 0.0, 0.0), 3.0);
-    let _ = fs::write("stl/wedge_line.stl", wedge_line.to_stl_ascii("wedge_line"));
-
-    // Make a 4x4 grid of the supershape
-    let grid_of_ss = sshape.distribute_grid(4, 4, 3.0, 3.0);
-    let _ = fs::write("stl/grid_of_ss.stl", grid_of_ss.to_stl_ascii("grid_of_ss"));
-
-    // 1. Circle with keyway
-    let keyway_shape = CSG::circle_with_keyway(10.0, 64, 2.0, 3.0, None);
-    let _ = fs::write(
-        "stl/keyway_shape.stl",
-        keyway_shape.to_stl_ascii("keyway_shape"),
-    );
-    // Extrude it 2 units:
-    let keyway_3d = keyway_shape.extrude(2.0);
-    let _ = fs::write("stl/keyway_3d.stl", keyway_3d.to_stl_ascii("keyway_3d"));
-
-    // 2. D-shape
-    let d_shape = CSG::circle_with_flat(5.0, 32, 2.0, None);
-    let _ = fs::write("stl/d_shape.stl", d_shape.to_stl_ascii("d_shape"));
-    let d_3d = d_shape.extrude(1.0);
-    let _ = fs::write("stl/d_3d.stl", d_3d.to_stl_ascii("d_3d"));
-
-    // 3. Double-flat circle
-    let double_flat = CSG::circle_with_two_flats(8.0, 64, 3.0, None);
-    let _ = fs::write("stl/double_flat.stl", double_flat.to_stl_ascii("double_flat"));
-    let df_3d = double_flat.extrude(0.5);
-    let _ = fs::write("stl/df_3d.stl", df_3d.to_stl_ascii("df_3d"));
-
-    // A 3D teardrop shape
-    let teardrop_solid = CSG::teardrop(3.0, 5.0, 32, 32, None);
-    let _ = fs::write(
-        "stl/teardrop_solid.stl",
-        teardrop_solid.to_stl_ascii("teardrop_solid"),
-    );
-
-    // A 3D egg shape
-    let egg_solid = CSG::egg(2.0, 4.0, 8, 16, None);
-    let _ = fs::write("stl/egg_solid.stl", egg_solid.to_stl_ascii("egg_solid"));
-
->>>>>>> a7fe2648
     // An ellipsoid with X radius=2, Y radius=1, Z radius=3
     let ellipsoid = CSG::ellipsoid(2.0, 1.0, 3.0, 16, 8, None);
     let _ = fs::write("stl/ellipsoid.stl", ellipsoid.to_stl_ascii("ellipsoid"));
 
-<<<<<<< HEAD
-    // 1) polygon()
-    let polygon_2d = CSG::polygon(
-        &[
-            [0.0, 0.0],
-            [2.0, 0.0],
-            [1.5, 1.0],
-            [1.0, 2.0],
-        ],
-        None,
-=======
-    // A teardrop 'blank' hole
-    let teardrop_cylinder = CSG::teardrop_cylinder(2.0, 4.0, 32.0, 16, None);
-    let _ = fs::write(
-        "stl/teardrop_cylinder.stl",
-        teardrop_cylinder.to_stl_ascii("teardrop_cylinder"),
->>>>>>> a7fe2648
-    );
-
     // 1) polygon()
     let polygon_2d = CSG::polygon(&[[0.0, 0.0], [2.0, 0.0], [1.5, 1.0], [1.0, 2.0]], None);
     let _ = fs::write("stl/polygon_2d.stl", polygon_2d.to_stl_ascii("polygon_2d"));
@@ -440,20 +43,6 @@
     let trap_2d = CSG::trapezoid(1.0, 2.0, 2.0, 0.5, None);
     let _ = fs::write("stl/trapezoid_2d.stl", trap_2d.to_stl_ascii("trapezoid_2d"));
 
-<<<<<<< HEAD
-=======
-    // 8) teardrop(width, height, segments) [2D shape]
-    let teardrop_2d = CSG::teardrop_outline(2.0, 3.0, 16, None);
-    let _ = fs::write("stl/teardrop_2d.stl", teardrop_2d.to_stl_ascii("teardrop_2d"));
-
-    // 9) egg_outline(width, length, segments) [2D shape]
-    let egg_2d = CSG::egg_outline(2.0, 4.0, 32, None);
-    let _ = fs::write(
-        "stl/egg_outline_2d.stl",
-        egg_2d.to_stl_ascii("egg_outline_2d"),
-    );
-
->>>>>>> a7fe2648
     // 10) squircle(width, height, segments)
     let squircle_2d = CSG::squircle(3.0, 3.0, 32, None);
     let _ = fs::write("stl/squircle_2d.stl", squircle_2d.to_stl_ascii("squircle_2d"));
@@ -511,23 +100,6 @@
     // Let's reuse the `cube` from above:
     #[cfg(all(feature = "stl-io", feature = "chull-io"))]
     {
-<<<<<<< HEAD
-        let cube = CSG::cube(2.0, 2.0, 2.0, None);
-        let sphere = CSG::sphere(1.0, 16, 8, None); // center=(0,0,0), radius=1, slices=16, stacks=8, no metadata
-
-        let union_shape = cube.union(&sphere);
-
-        let hull_of_union = union_shape.convex_hull();
-
-        let gyroid_inside_cube = hull_of_union.scale(20.0, 20.0, 20.0).gyroid(64, 2.0, 0.0, None);
-        let _ = fs::write("stl/gyroid_cube.stl", gyroid_inside_cube.to_stl_binary("gyroid_cube").unwrap());
-
-        let schwarzp_inside_cube = hull_of_union.scale(20.0, 20.0, 20.0).schwarz_p(64, 2.0, 0.0, None);
-        let _ = fs::write("stl/schwarz_p_cube.stl", schwarzp_inside_cube.to_stl_binary("schwarz_p_cube").unwrap());
-
-        let schwarzd_inside_cube = hull_of_union.scale(20.0, 20.0, 20.0).schwarz_d(64, 2.0, 0.0, None);
-        let _ = fs::write("stl/schwarz_d_cube.stl", schwarzd_inside_cube.to_stl_binary("schwarz_d_cube").unwrap());
-=======
         let gyroid_inside_cube = hull_of_union
             .scale(20.0, 20.0, 20.0)
             .gyroid(64, 2.0, 0.0, None);
@@ -551,7 +123,6 @@
             "stl/schwarz_d_cube.stl",
             schwarzd_inside_cube.to_stl_binary("schwarz_d_cube").unwrap(),
         );
->>>>>>> a7fe2648
     }
 
     // Define the start point and the arrow direction vector.
@@ -602,199 +173,7 @@
 
     let crescent2d = CSG::crescent(10.0, 7.0, 4.0, 64, None);
     let _ = fs::write("stl/crescent2d.stl", crescent2d.to_stl_ascii(""));
-<<<<<<< HEAD
-    
-=======
-
-    // ---------------------------------------------------------
-    // Additional “SCENES” Demonstrating Each Function Minimally
-    //
-    // In these scenes, we typically:
-    //   1) Create the shape
-    //   2) Extrude (if 2D) so we can save an STL
-    //   3) Optionally union with a small arrow that points to
-    //      a location of interest in the shape
-    //   4) Save the result as an STL, e.g. "scene_XX_something.stl"
-    //
-    // Because many shapes are already shown above, these are
-    // just short examples to help with explanation.
-    // ---------------------------------------------------------
-
-    // Scene A: Demonstrate a right_triangle(width=2, height=1)
-    {
-        let tri_2d = CSG::right_triangle(2.0, 1.0, None);
-        // A tiny arrow pointing from the right-angle corner outward:
-        let arrow = CSG::arrow(
-            Point3::new(0.0, 0.0, 0.1), // at corner
-            Vector3::new(0.5, 0.0, 0.0),
-            8,
-            true,
-            None::<()>,
-        )
-        .scale(0.05, 0.05, 0.05);
-        let scene = tri_2d.extrude(0.1).union(&arrow);
-        let _ = fs::write(
-            "stl/scene_right_triangle.stl",
-            scene.to_stl_ascii("scene_right_triangle"),
-        );
-    }
-
-    // Scene B: Demonstrate extrude_vector(direction)
-    {
-        let circle2d = CSG::circle(1.0, 32, None);
-        // extrude along an arbitrary vector
-        let extruded_along_vec = circle2d.extrude_vector(Vector3::new(0.0, 0.0, 2.0));
-        let _ = fs::write(
-            "stl/scene_extrude_vector.stl",
-            extruded_along_vec.to_stl_ascii("scene_extrude_vector"),
-        );
-    }
-
-    // Scene E: Demonstrate center() (moves shape so bounding box is centered on the origin)
-    {
-        let off_center_circle = CSG::circle(1.0, 32, None)
-            .translate(5.0, 2.0, 0.0)
-            .extrude(0.1);
-        let centered_circle = off_center_circle.center();
-        let _ = fs::write(
-            "stl/scene_circle_off_center.stl",
-            off_center_circle.to_stl_ascii("scene_circle_off_center"),
-        );
-        let _ = fs::write(
-            "stl/scene_circle_centered.stl",
-            centered_circle.to_stl_ascii("scene_circle_centered"),
-        );
-    }
-
-    // Scene F: Demonstrate float() (moves shape so bottom is at z=0)
-    {
-        let sphere_for_float = CSG::sphere(1.0, 16, 8, None).translate(0.0, 0.0, -1.5);
-        let floated = sphere_for_float.float();
-        let _ = fs::write(
-            "stl/scene_sphere_before_float.stl",
-            sphere_for_float.to_stl_ascii("scene_sphere_before_float"),
-        );
-        let _ = fs::write(
-            "stl/scene_sphere_floated.stl",
-            floated.to_stl_ascii("scene_sphere_floated"),
-        );
-    }
-
-    // Scene G: Demonstrate inverse() (flips inside/outside)
-    {
-        // Hard to visualize in STL, but let's do it anyway
-        let inv_sphere = sphere.inverse();
-        #[cfg(feature = "stl-io")]
-        let _ = fs::write(
-            "stl/scene_inverse_sphere.stl",
-            inv_sphere.to_stl_binary("scene_inverse_sphere").unwrap(),
-        );
-    }
-
-    // Scene H: Demonstrate tessellate() (forces triangulation)
-    {
-        let tri_sphere = sphere.tessellate();
-        #[cfg(feature = "stl-io")]
-        let _ = fs::write(
-            "stl/scene_tessellate_sphere.stl",
-            tri_sphere.to_stl_binary("scene_tessellate_sphere").unwrap(),
-        );
-    }
-
-    // Scene I: Demonstrate slice(plane) – slice a cube at z=0
-    {
-        let plane_z = Plane::from_normal(Vector3::z(), 0.5);
-        let sliced_polygons = cube.slice(plane_z);
-        let _ = fs::write("stl/scene_sliced_cube.stl", cube.to_stl_ascii("sliced_cube"));
-        // Save cross-section as well
-        let _ = fs::write(
-            "stl/scene_sliced_cube_section.stl",
-            sliced_polygons.to_stl_ascii("sliced_cube_section"),
-        );
-    }
-
-    // Scene J: Demonstrate re-computing vertices() or printing them
-    {
-        let circle_extruded = CSG::circle(1.0, 32, None).extrude(0.5);
-        let verts = circle_extruded.vertices();
-        println!("Scene J circle_extruded has {} vertices", verts.len());
-        // We'll still save an STL so there's a visual
-        let _ = fs::write(
-            "stl/scene_j_circle_extruded.stl",
-            circle_extruded.to_stl_ascii("scene_j_circle_extruded"),
-        );
-    }
-
-    // Scene K: Demonstrate reuleaux_polygon with a typical triangle shape
-    // (already used sides=4 above, so let's do sides=3 here)
-    {
-        let reuleaux_tri = CSG::reuleaux(3, 2.0, 16, None).extrude(0.1);
-        let _ = fs::write(
-            "stl/scene_reuleaux_triangle.stl",
-            reuleaux_tri.to_stl_ascii("scene_reuleaux_triangle"),
-        );
-    }
-
-    // Scene L: Demonstrate rotate_extrude (360 deg) on a square
-    {
-        let small_square = CSG::square(1.0, 1.0, None).translate(2.0, 0.0, 0.0);
-        let revolve = small_square.rotate_extrude(360.0, 24);
-        let _ = fs::write(
-            "stl/scene_square_revolve_360.stl",
-            revolve.to_stl_ascii("scene_square_revolve_360"),
-        );
-    }
-
-    // Scene M: Demonstrate “mirror” across a Y=0 plane
-    {
-        let plane_y = Plane::from_normal(Vector3::y(), 0.0);
-        let shape = CSG::square(2.0, 1.0, None)
-            .translate(1.0, 1.0, 0.0)
-            .extrude(0.1);
-        let mirrored = shape.mirror(plane_y);
-        let _ = fs::write(
-            "stl/scene_square_mirrored_y.stl",
-            mirrored.to_stl_ascii("scene_square_mirrored_y"),
-        );
-    }
-
-    // Scene N: Demonstrate scale()
-    {
-        let scaled = sphere.scale(1.0, 2.0, 0.5);
-        #[cfg(feature = "stl-io")]
-        let _ = fs::write(
-            "stl/scene_scaled_sphere.stl",
-            scaled.to_stl_binary("scene_scaled_sphere").unwrap(),
-        );
-    }
-
-    // Scene O: Demonstrate transform() with an arbitrary affine matrix
-    {
-        use nalgebra::{Matrix4, Translation3};
-        let xlate = Translation3::new(2.0, 0.0, 1.0).to_homogeneous();
-        // Scale matrix
-        let scale_mat = Matrix4::new_scaling(0.5);
-        // Combine
-        let transform_mat = xlate * scale_mat;
-        let shape = CSG::cube(1.0, 1.0, 1.0, None).transform(&transform_mat);
-        let _ = fs::write(
-            "stl/scene_transform_cube.stl",
-            shape.to_stl_ascii("scene_transform_cube"),
-        );
-    }
-
-    // Scene P: Demonstrate offset(distance)
-    {
-        let poly_2d = CSG::polygon(&[[0.0, 0.0], [2.0, 0.0], [1.0, 1.5]], None);
-        let grown = poly_2d.offset(0.2);
-        let scene = grown.extrude(0.1);
-        let _ = fs::write(
-            "stl/scene_offset_grown.stl",
-            scene.to_stl_ascii("scene_offset_grown"),
-        );
-    }
-
->>>>>>> a7fe2648
+
     let gear_involute_2d = CSG::involute_gear_2d(
         2.0,  // module [mm]
         20,   // z – number of teeth
