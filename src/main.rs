--- conflicted
+++ resolved
@@ -5,18 +5,12 @@
 
 use csgrs::traits::CSGOps;
 use csgrs::float_types::Real;
-<<<<<<< HEAD
 use csgrs::mesh::plane::Plane;
 use nalgebra::{Point3, Vector3};
 use std::fs;
 
 type Mesh = csgrs::mesh::mesh::Mesh<()>;
 type Sketch = csgrs::sketch::sketch::Sketch<()>;
-=======
-use csgrs::plane::Plane;
-use nalgebra::{Point3, Vector3};
-use std::fs;
->>>>>>> 72484a57
 
 #[cfg(feature = "image")]
 use image::{GrayImage, ImageBuffer};
@@ -29,11 +23,8 @@
     let _ = fs::create_dir_all("stl");
 
     // 1) Basic shapes: cube, sphere, cylinder
-<<<<<<< HEAD
-    let cube = Mesh::cube(2.0, 2.0, 2.0, None);
-=======
-    let cube = CSG::cube(2.0, None);
->>>>>>> 72484a57
+    let cube = Mesh::cube(2.0, None);
+    
     #[cfg(feature = "stl-io")]
     let _ = fs::write("stl/cube.stl", cube.to_stl_binary("cube").unwrap());
 
@@ -79,13 +70,9 @@
     #[cfg(feature = "stl-io")]
     let _ = fs::write(
         "stl/subtract_cube_sphere.stl",
-<<<<<<< HEAD
         subtract_shape
             .to_stl_binary("subtract_cube_sphere")
             .unwrap(),
-=======
-        subtract_shape.to_stl_binary("subtract_cube_sphere").unwrap(),
->>>>>>> 72484a57
     );
 
     let intersect_shape = cube.intersection(&sphere);
@@ -118,11 +105,7 @@
     );
 
     // 7) 2D shapes and 2D offsetting
-<<<<<<< HEAD
-    let square_2d = Sketch::square(2.0, 2.0, None); // 2x2 square, centered
-=======
-    let square_2d = CSG::square(2.0, None); // 2x2 square, centered
->>>>>>> 72484a57
+    let square_2d = Sketch::square(2.0, None); // 2x2 square, centered
     let _ = fs::write("stl/square_2d.stl", square_2d.to_stl_ascii("square_2d"));
 
     let circle_2d = Sketch::circle(1.0, 32, None);
@@ -255,11 +238,8 @@
 
     // 1) Create a cube from (-1,-1,-1) to (+1,+1,+1)
     //    (By default, CSG::cube(None) is from -1..+1 if the "radius" is [1,1,1].)
-<<<<<<< HEAD
-    let cube = Mesh::cube(100.0, 100.0, 100.0, None);
-=======
-    let cube = CSG::cube(100.0, None);
->>>>>>> 72484a57
+    let cube = Mesh::cube(100.0, None);
+    
     // 2) Flatten into the XY plane
     let flattened = cube.flatten();
     let _ = fs::write(
@@ -268,11 +248,7 @@
     );
 
     // Create a frustum (start=-2, end=+2) with radius1 = 1, radius2 = 2, 32 slices
-<<<<<<< HEAD
     let frustum = Mesh::frustum_ptp(
-=======
-    let frustum = CSG::frustum_ptp(
->>>>>>> 72484a57
         Point3::new(0.0, 0.0, -2.0),
         Point3::new(0.0, 0.0, 2.0),
         1.0,
@@ -283,11 +259,7 @@
     let _ = fs::write("stl/frustum.stl", frustum.to_stl_ascii("frustum"));
 
     // 1) Create a cylinder (start=-1, end=+1) with radius=1, 32 slices
-<<<<<<< HEAD
     let cyl = Mesh::frustum_ptp(
-=======
-    let cyl = CSG::frustum_ptp(
->>>>>>> 72484a57
         Point3::new(0.0, 0.0, -1.0),
         Point3::new(0.0, 0.0, 1.0),
         1.0,
@@ -299,14 +271,10 @@
     #[cfg(feature = "hashmap")]
     {
         let cross_section = cyl.slice(Plane::from_normal(Vector3::z(), 0.0));
-<<<<<<< HEAD
         let _ = fs::write(
             "stl/sliced_cylinder.stl",
             cyl.to_stl_ascii("sliced_cylinder"),
         );
-=======
-        let _ = fs::write("stl/sliced_cylinder.stl", cyl.to_stl_ascii("sliced_cylinder"));
->>>>>>> 72484a57
         let _ = fs::write(
             "stl/sliced_cylinder_slice.stl",
             cross_section.to_stl_ascii("sliced_cylinder_slice"),
@@ -319,13 +287,8 @@
     //#[cfg(all(feature = "earclip-io", feature = "stl-io"))]
     //let _ = fs::write("stl/retriangulated.stl", retriangulated_shape.to_stl_binary("retriangulated").unwrap());
 
-<<<<<<< HEAD
     let sphere_test = Mesh::sphere(1.0, 16, 8, None);
-    let cube_test = Mesh::cube(1.0, 1.0, 1.0, None);
-=======
-    let sphere_test = CSG::sphere(1.0, 16, 8, None);
-    let cube_test = CSG::cube(1.0, None);
->>>>>>> 72484a57
+    let cube_test = Mesh::cube(1.0, None);
     let res = cube_test.difference(&sphere_test);
     #[cfg(feature = "stl-io")]
     let _ = fs::write(
@@ -347,11 +310,7 @@
         let padding = 1.0;
 
         #[cfg(feature = "metaballs")]
-<<<<<<< HEAD
         let metaball_csg = Mesh::metaballs(&balls, resolution, iso_value, padding, None);
-=======
-        let metaball_csg = CSG::metaballs(&balls, resolution, iso_value, padding, None);
->>>>>>> 72484a57
 
         // For instance, save to STL
         let stl_data = metaball_csg.to_stl_binary("my_metaballs").unwrap();
@@ -368,11 +327,7 @@
         let max_pt = Point3::new(2.0, 2.0, 2.0);
         let iso_value = 0.0; // Typically zero for SDF-based surfaces
 
-<<<<<<< HEAD
         let csg_shape = Mesh::sdf(my_sdf, resolution, min_pt, max_pt, iso_value, None);
-=======
-        let csg_shape = CSG::sdf(my_sdf, resolution, min_pt, max_pt, iso_value, None);
->>>>>>> 72484a57
 
         // Now `csg_shape` is your polygon mesh as a CSG you can union, subtract, or export:
         #[cfg(feature = "stl-io")]
@@ -414,11 +369,7 @@
     let _ = fs::write("stl/grid_of_ss.stl", grid_of_ss.to_stl_ascii("grid_of_ss"));
 
     // 1. Circle with keyway
-<<<<<<< HEAD
     let keyway_shape = Sketch::circle_with_keyway(10.0, 64, 2.0, 3.0, None);
-=======
-    let keyway_shape = CSG::circle_with_keyway(10.0, 64, 2.0, 3.0, None);
->>>>>>> 72484a57
     let _ = fs::write(
         "stl/keyway_shape.stl",
         keyway_shape.to_stl_ascii("keyway_shape"),
@@ -443,11 +394,7 @@
     let _ = fs::write("stl/df_3d.stl", df_3d.to_stl_ascii("df_3d"));
 
     // A 3D teardrop shape
-<<<<<<< HEAD
     let teardrop_solid = Mesh::teardrop(3.0, 5.0, 32, 32, None);
-=======
-    let teardrop_solid = CSG::teardrop(3.0, 5.0, 32, 32, None);
->>>>>>> 72484a57
     let _ = fs::write(
         "stl/teardrop_solid.stl",
         teardrop_solid.to_stl_ascii("teardrop_solid"),
@@ -462,30 +409,18 @@
     let _ = fs::write("stl/ellipsoid.stl", ellipsoid.to_stl_ascii("ellipsoid"));
 
     // A teardrop 'blank' hole
-<<<<<<< HEAD
     let teardrop_cylinder = Mesh::teardrop_cylinder(2.0, 4.0, 32.0, 16, None);
-=======
-    let teardrop_cylinder = CSG::teardrop_cylinder(2.0, 4.0, 32.0, 16, None);
->>>>>>> 72484a57
     let _ = fs::write(
         "stl/teardrop_cylinder.stl",
         teardrop_cylinder.to_stl_ascii("teardrop_cylinder"),
     );
 
     // 1) polygon()
-<<<<<<< HEAD
     let polygon_2d = Sketch::polygon(&[[0.0, 0.0], [2.0, 0.0], [1.5, 1.0], [1.0, 2.0]], None);
     let _ = fs::write("stl/polygon_2d.stl", polygon_2d.to_stl_ascii("polygon_2d"));
 
     // 2) rounded_rectangle(width, height, corner_radius, corner_segments)
     let rrect_2d = Sketch::rounded_rectangle(4.0, 2.0, 0.3, 8, None);
-=======
-    let polygon_2d = CSG::polygon(&[[0.0, 0.0], [2.0, 0.0], [1.5, 1.0], [1.0, 2.0]], None);
-    let _ = fs::write("stl/polygon_2d.stl", polygon_2d.to_stl_ascii("polygon_2d"));
-
-    // 2) rounded_rectangle(width, height, corner_radius, corner_segments)
-    let rrect_2d = CSG::rounded_rectangle(4.0, 2.0, 0.3, 8, None);
->>>>>>> 72484a57
     let _ = fs::write(
         "stl/rounded_rectangle_2d.stl",
         rrect_2d.to_stl_ascii("rounded_rectangle_2d"),
@@ -511,11 +446,7 @@
     );
 
     // 9) egg_outline(width, length, segments) [2D shape]
-<<<<<<< HEAD
     let egg_2d = Sketch::egg(2.0, 4.0, 32, None);
-=======
-    let egg_2d = CSG::egg_outline(2.0, 4.0, 32, None);
->>>>>>> 72484a57
     let _ = fs::write(
         "stl/egg_outline_2d.stl",
         egg_2d.to_stl_ascii("egg_outline_2d"),
@@ -533,33 +464,21 @@
     let _ = fs::write("stl/keyhole_2d.stl", keyhole_2d.to_stl_ascii("keyhole_2d"));
 
     // 12) reuleaux_polygon(sides, side_len, segments)
-<<<<<<< HEAD
     let reuleaux3_2d = Sketch::reuleaux(3, 2.0, 64, None); // Reuleaux triangle
-=======
-    let reuleaux3_2d = CSG::reuleaux(3, 2.0, 64, None); // Reuleaux triangle
->>>>>>> 72484a57
     let _ = fs::write(
         "stl/reuleaux3_2d.stl",
         reuleaux3_2d.to_stl_ascii("reuleaux_2d"),
     );
 
     // 12) reuleaux_polygon(sides, radius, arc_segments_per_side)
-<<<<<<< HEAD
     let reuleaux4_2d = Sketch::reuleaux(4, 2.0, 64, None); // Reuleaux triangle
-=======
-    let reuleaux4_2d = CSG::reuleaux(4, 2.0, 64, None); // Reuleaux triangle
->>>>>>> 72484a57
     let _ = fs::write(
         "stl/reuleaux4_2d.stl",
         reuleaux4_2d.to_stl_ascii("reuleaux_2d"),
     );
 
     // 12) reuleaux_polygon(sides, radius, arc_segments_per_side)
-<<<<<<< HEAD
     let reuleaux5_2d = Sketch::reuleaux(5, 2.0, 64, None); // Reuleaux triangle
-=======
-    let reuleaux5_2d = CSG::reuleaux(5, 2.0, 64, None); // Reuleaux triangle
->>>>>>> 72484a57
     let _ = fs::write(
         "stl/reuleaux5_2d.stl",
         reuleaux5_2d.to_stl_ascii("reuleaux_2d"),
@@ -606,13 +525,9 @@
             .schwarz_p(64, 2.0, 0.0, None);
         let _ = fs::write(
             "stl/schwarz_p_cube.stl",
-<<<<<<< HEAD
             schwarzp_inside_cube
                 .to_stl_binary("schwarz_p_cube")
                 .unwrap(),
-=======
-            schwarzp_inside_cube.to_stl_binary("schwarz_p_cube").unwrap(),
->>>>>>> 72484a57
         );
 
         let schwarzd_inside_cube = hull_of_union
@@ -620,13 +535,9 @@
             .schwarz_d(64, 2.0, 0.0, None);
         let _ = fs::write(
             "stl/schwarz_d_cube.stl",
-<<<<<<< HEAD
             schwarzd_inside_cube
                 .to_stl_binary("schwarz_d_cube")
                 .unwrap(),
-=======
-            schwarzd_inside_cube.to_stl_binary("schwarz_d_cube").unwrap(),
->>>>>>> 72484a57
         );
     }
 
@@ -642,11 +553,7 @@
     let arrow_csg = Mesh::arrow(start, direction, segments, true, None::<()>);
     let _ = fs::write("stl/arrow.stl", arrow_csg.to_stl_ascii("arrow_example"));
 
-<<<<<<< HEAD
     let arrow_reversed_csg = Mesh::arrow(start, direction, segments, false, None::<()>);
-=======
-    let arrow_reversed_csg = CSG::arrow(start, direction, segments, false, None::<()>);
->>>>>>> 72484a57
     let _ = fs::write(
         "stl/arrow_reversed.stl",
         arrow_reversed_csg.to_stl_ascii("arrow_example"),
@@ -658,7 +565,6 @@
 
     // quick solid wing rib 5 mm thick
     let rib = naca2412.extrude(0.005);
-<<<<<<< HEAD
     let _ = fs::write(
         "stl/naca2412_extruded.stl",
         rib.to_stl_ascii("2412_extruded"),
@@ -670,22 +576,11 @@
     let _ = fs::write("stl/naca0015.stl", naca0015.to_stl_ascii("naca0015"));
 
     let oct = Mesh::octahedron(10.0, None);
-=======
-    let _ = fs::write("stl/naca2412_extruded.stl", rib.to_stl_ascii("2412_extruded"));
-
-    // symmetric foil for a centerboard
-    let naca0015 = CSG::airfoil("0015", 0.3, 80, None)
-        .extrude_vector(nalgebra::Vector3::new(0.0, 0.0, 1.2));
-    let _ = fs::write("stl/naca0015.stl", naca0015.to_stl_ascii("naca0015"));
-
-    let oct = CSG::octahedron(10.0, None);
->>>>>>> 72484a57
     let _ = fs::write("stl/octahedron.stl", oct.to_stl_ascii("octahedron"));
 
     //let dodec = CSG::dodecahedron(15.0, None);
     //let _ = fs::write("stl/dodecahedron.stl", dodec.to_stl_ascii(""));
 
-<<<<<<< HEAD
     let ico = Mesh::icosahedron(12.0, None);
     let _ = fs::write("stl/icosahedron.stl", ico.to_stl_ascii(""));
 
@@ -696,18 +591,6 @@
     let _ = fs::write("stl/heart2d.stl", heart2d.to_stl_ascii(""));
 
     let crescent2d = Sketch::crescent(10.0, 7.0, 4.0, 64, None);
-=======
-    let ico = CSG::icosahedron(12.0, None);
-    let _ = fs::write("stl/icosahedron.stl", ico.to_stl_ascii(""));
-
-    let torus = CSG::torus(20.0, 5.0, 48, 24, None);
-    let _ = fs::write("stl/torus.stl", torus.to_stl_ascii(""));
-
-    let heart2d = CSG::heart(30.0, 25.0, 128, None);
-    let _ = fs::write("stl/heart2d.stl", heart2d.to_stl_ascii(""));
-
-    let crescent2d = CSG::crescent(10.0, 7.0, 4.0, 64, None);
->>>>>>> 72484a57
     let _ = fs::write("stl/crescent2d.stl", crescent2d.to_stl_ascii(""));
 
     // ---------------------------------------------------------
@@ -756,11 +639,7 @@
 
     // Scene E: Demonstrate center() (moves shape so bounding box is centered on the origin)
     {
-<<<<<<< HEAD
         let off_center_circle = Sketch::circle(1.0, 32, None)
-=======
-        let off_center_circle = CSG::circle(1.0, 32, None)
->>>>>>> 72484a57
             .translate(5.0, 2.0, 0.0)
             .extrude(0.1);
         let centered_circle = off_center_circle.center();
@@ -839,11 +718,7 @@
     // Scene K: Demonstrate reuleaux_polygon with a typical triangle shape
     // (already used sides=4 above, so let's do sides=3 here)
     {
-<<<<<<< HEAD
         let reuleaux_tri = Sketch::reuleaux(3, 2.0, 16, None).extrude(0.1);
-=======
-        let reuleaux_tri = CSG::reuleaux(3, 2.0, 16, None).extrude(0.1);
->>>>>>> 72484a57
         let _ = fs::write(
             "stl/scene_reuleaux_triangle.stl",
             reuleaux_tri.to_stl_ascii("scene_reuleaux_triangle"),
@@ -852,11 +727,7 @@
 
     // Scene L: Demonstrate rotate_extrude (360 deg) on a square
     {
-<<<<<<< HEAD
-        let small_square = Sketch::square(1.0, 1.0, None).translate(2.0, 0.0, 0.0);
-=======
-        let small_square = CSG::square(1.0, None).translate(2.0, 0.0, 0.0);
->>>>>>> 72484a57
+        let small_square = Sketch::square(1.0, None).translate(2.0, 0.0, 0.0);
         let revolve = small_square.rotate_extrude(360.0, 24);
         let _ = fs::write(
             "stl/scene_square_revolve_360.stl",
@@ -867,11 +738,7 @@
     // Scene M: Demonstrate “mirror” across a Y=0 plane
     {
         let plane_y = Plane::from_normal(Vector3::y(), 0.0);
-<<<<<<< HEAD
-        let shape = Sketch::square(2.0, 1.0, None)
-=======
-        let shape = CSG::rectangle(2.0, 1.0, None)
->>>>>>> 72484a57
+        let shape = Sketch::rectangle(2.0, 1.0, None)
             .translate(1.0, 1.0, 0.0)
             .extrude(0.1);
         let mirrored = shape.mirror(plane_y);
@@ -899,11 +766,7 @@
         let scale_mat = Matrix4::new_scaling(0.5);
         // Combine
         let transform_mat = xlate * scale_mat;
-<<<<<<< HEAD
-        let shape = Mesh::cube(1.0, 1.0, 1.0, None).transform(&transform_mat);
-=======
-        let shape = CSG::cube(1.0, None).transform(&transform_mat);
->>>>>>> 72484a57
+        let shape = Mesh::cube(1.0, None).transform(&transform_mat);
         let _ = fs::write(
             "stl/scene_transform_cube.stl",
             shape.to_stl_ascii("scene_transform_cube"),
@@ -912,11 +775,7 @@
 
     // Scene P: Demonstrate offset(distance)
     {
-<<<<<<< HEAD
         let poly_2d = Sketch::polygon(&[[0.0, 0.0], [2.0, 0.0], [1.0, 1.5]], None);
-=======
-        let poly_2d = CSG::polygon(&[[0.0, 0.0], [2.0, 0.0], [1.0, 1.5]], None);
->>>>>>> 72484a57
         let grown = poly_2d.offset(0.2);
         let scene = grown.extrude(0.1);
         let _ = fs::write(
@@ -925,11 +784,7 @@
         );
     }
 
-<<<<<<< HEAD
     let gear_involute_2d = Sketch::involute_gear(
-=======
-    let gear_involute_2d = CSG::involute_gear_2d(
->>>>>>> 72484a57
         2.0,  // module [mm]
         20,   // z – number of teeth
         20.0, // α – pressure angle [deg]
@@ -943,11 +798,7 @@
         gear_involute_2d.to_stl_ascii("gear_involute_2d"),
     );
 
-<<<<<<< HEAD
     let gear_cycloid_2d = Sketch::cycloidal_gear(
-=======
-    let gear_cycloid_2d = CSG::cycloidal_gear_2d(
->>>>>>> 72484a57
         2.0,  // module
         17,   // gear teeth
         18,   // mating pin-wheel teeth (zₚ = z±1)
@@ -960,11 +811,7 @@
         gear_cycloid_2d.to_stl_ascii("gear_cycloid_2d"),
     );
 
-<<<<<<< HEAD
     let rack_involute = Sketch::involute_rack(
-=======
-    let rack_involute = CSG::involute_rack_2d(
->>>>>>> 72484a57
         2.0,  // module
         12,   // number of rack teeth to generate
         20.0, // pressure angle
@@ -977,11 +824,7 @@
         rack_involute.to_stl_ascii("rack_involute"),
     );
 
-<<<<<<< HEAD
     let rack_cycloid = Sketch::cycloidal_rack(
-=======
-    let rack_cycloid = CSG::cycloidal_rack_2d(
->>>>>>> 72484a57
         2.0,  // module
         12,   // teeth
         1.0,  // generating-circle radius  (≈ m/2 for a conventional pin-rack)
@@ -994,11 +837,7 @@
         rack_cycloid.to_stl_ascii("rack_cycloid"),
     );
 
-<<<<<<< HEAD
     let spur_involute = Mesh::spur_gear_involute(
-=======
-    let spur_involute = CSG::spur_gear_involute(
->>>>>>> 72484a57
         2.0, 20, 20.0, 0.05, 0.02, 14, 12.0, // face-width (extrusion thickness)
         None,
     );
@@ -1007,11 +846,7 @@
         spur_involute.to_stl_ascii("spur_involute"),
     );
 
-<<<<<<< HEAD
     let spur_cycloid = Mesh::spur_gear_cycloid(
-=======
-    let spur_cycloid = CSG::spur_gear_cycloid(
->>>>>>> 72484a57
         2.0, 17, 18, 0.05, 20, 12.0, // thickness
         None,
     );
@@ -1042,11 +877,7 @@
         [3.0, 3.0], // P2
         [4.0, 0.0], // P3
     ];
-<<<<<<< HEAD
     let bezier_2d = Sketch::bezier(bezier_ctrl, 128, None);
-=======
-    let bezier_2d = CSG::bezier(bezier_ctrl, 128, None);
->>>>>>> 72484a57
     let _ = fs::write("stl/bezier_2d.stl", bezier_2d.to_stl_ascii("bezier_2d"));
 
     // give it a little “body” so we can see it in a solid viewer
@@ -1059,11 +890,7 @@
     // ---------------------------------------------------------------------
     // B-spline demo --------------------------------------------------------
     let bspline_ctrl = &[[0.0, 0.0], [1.0, 2.5], [3.0, 3.0], [5.0, 0.0], [6.0, -1.5]];
-<<<<<<< HEAD
     let bspline_2d = Sketch::bspline(
-=======
-    let bspline_2d = CSG::bspline(
->>>>>>> 72484a57
         bspline_ctrl,
         /* degree p = */ 3,
         /* seg/span */ 32,
@@ -1082,16 +909,10 @@
     //);
 
     // Done!
-<<<<<<< HEAD
     println!("All scenes have been created and written to the 'stl' folder (where applicable).");
     
-    let cube1 = Mesh::cube(3.0, 3.0, 3.0, None).translate(1.0, 1.0, 1.0);
+    let cube1 = Mesh::cube(3.0, None).translate(1.0, 1.0, 1.0);
 	let cube2 = cube1.translate(2.0, 2.0, 2.0);
 	let result = cube1.intersection(&cube2.inverse());
 	let _ = fs::write("stl/cube_difference.stl", result.to_stl_ascii("cube difference"));
-=======
-    println!(
-        "All scenes have been created and written to the 'stl' folder (where applicable)."
-    );
->>>>>>> 72484a57
 }