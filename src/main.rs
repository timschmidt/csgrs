--- conflicted
+++ resolved
@@ -652,29 +652,14 @@
     // Uses a cube as the bounding volume to properly demonstrate the TPMS structure
     #[cfg(all(feature = "stl-io", feature = "sdf"))]
     {
-<<<<<<< HEAD
-        let tpms_volume = Mesh::cube(4.0, None); // Use cube instead of sphere
-        
-        // Use smaller period (0.5) to show more TPMS structure within the cube
-        // Period controls the spatial frequency - smaller values = more repetitions
-        // Higher resolution (64) provides more detail
-        let gyroid_inside_cube =
-            tpms_volume.gyroid(64, 0.5, 0.0, None);
-=======
         let tpms_volume = Mesh::sphere(20.0, 10, 10, None);
         let gyroid_inside_sphere = tpms_volume.gyroid(64, 2.0, 0.0, None);
->>>>>>> e3113a79
         let _ = fs::write(
             "stl/gyroid_sphere.stl",
             gyroid_inside_sphere.to_stl_binary("gyroid_cube").unwrap(),
         );
 
-<<<<<<< HEAD
-        let schwarzp_inside_cube = tpms_volume
-            .schwarz_p(64, 0.5, 0.0, None);
-=======
         let schwarzp_inside_sphere = tpms_volume.schwarz_p(64, 2.0, 0.0, None);
->>>>>>> e3113a79
         let _ = fs::write(
             "stl/schwarz_p_sphere.stl",
             schwarzp_inside_sphere
@@ -682,12 +667,7 @@
                 .unwrap(),
         );
 
-<<<<<<< HEAD
-        let schwarzd_inside_cube = tpms_volume
-            .schwarz_d(64, 0.5, 0.0, None);
-=======
         let schwarzd_inside_sphere = tpms_volume.schwarz_d(64, 2.0, 0.0, None);
->>>>>>> e3113a79
         let _ = fs::write(
             "stl/schwarz_d_sphere.stl",
             schwarzd_inside_sphere
