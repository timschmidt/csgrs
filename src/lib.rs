//! A fast, optionally multithreaded **Constructive Solid Geometry (CSG)** library,
//! built around Boolean operations (*union*, *difference*, *intersection*, *xor*) on sets of polygons stored in [BSP](bsp) trees.
//!
//! ![Example CSG output][Example CSG output]
#![cfg_attr(doc, doc = doc_image_embed::embed_image!("Example CSG output", "docs/csg.png"))]
//!
//! # Features
//! #### Default
<<<<<<< HEAD
//! - **f64**: use f64 as `Real`
=======
//! - **f64**: use f64 as Real
>>>>>>> a3e4eda1
//! - [**stl-io**](https://en.wikipedia.org/wiki/STL_(file_format)): `.stl` import/export
//! - [**dxf-io**](https://en.wikipedia.org/wiki/AutoCAD_DXF): `.dxf` import/export
//! - **chull-io**: convex hull and minkowski sum
//! - **metaballs**: enables a `CSG` implementation of [metaballs](https://en.wikipedia.org/wiki/Metaballs)
//! - **hashmap**: enables use of hashbrown for slice, related helper functions, and `is_manifold`
//! - **sdf**: signed distance fields ([sdf](https://en.wikipedia.org/wiki/Signed_distance_function)) using [fast-surface-nets](https://crates.io/crates/fast-surface-nets)
//! - **offset**: use `geo-buf` for offset operations
//! - **delaunay**: use `geo`s `spade` feature for triangulation
//!
//! #### Optional
<<<<<<< HEAD
//! - **f32**: use f32 as `Real`, this conflicts with f64
=======
//! - **f32**: use f32 as Real, this conflicts with f64
>>>>>>> a3e4eda1
//! - **parallel**: use rayon for multithreading
//! - **svg-io**: create `CSG`s from and convert `CSG`s to SVG's
//! - **truetype-text**: create `CSG`s using TrueType fonts `.ttf`
//! - **hershey-text**: create `CSG`s using Hershey fonts (`.jhf`)
//! - **image-io**: make 2d `CSG`s from images
//! - **earcut**: use `geo`s `earcutr` feature for triangulation
//! - **bevymesh**: for conversion to a bevy `Mesh`

#![forbid(unsafe_code)]
#![deny(unused)]
#![warn(clippy::missing_const_for_fn, clippy::approx_constant, clippy::all)]

pub mod errors;
pub mod float_types;
pub mod vertex;
pub mod plane;
pub mod polygon;
pub mod bsp;
pub mod csg;
pub mod shapes2d;
pub mod shapes3d;
pub mod extrudes;
pub mod io;

#[cfg(any(all(feature = "f64", feature = "f32"), not(any(feature = "f64", feature = "f32"))))]
compile_error!("Either 'f64' or 'f32' feature must be specified, but not both");

#[cfg(any(all(feature = "delaunay", feature = "earcut"), not(any(feature = "delaunay", feature = "earcut"))))]
compile_error!("Either 'delaunay' or 'earcut' feature must be specified, but not both");

#[cfg(any(all(feature = "f64", feature = "f32"), not(any(feature = "f64", feature = "f32"))))]
compile_error!("Either 'f64' or 'f32' feature must be specified, but not both");

pub use csg::CSG;
pub use vertex::Vertex;

#[cfg(feature = "hashmap")]
pub mod flatten_slice;

#[cfg(feature = "truetype-text")]
pub mod truetype;

#[cfg(feature = "image-io")]
pub mod image;

#[cfg(feature = "offset")]
pub mod offset;

#[cfg(feature = "chull-io")]
pub mod convex_hull;

#[cfg(feature = "hershey-text")]
pub mod hershey;

#[cfg(feature = "sdf")]
pub mod sdf;

#[cfg(feature = "sdf")]
pub mod tpms;

#[cfg(feature = "metaballs")]
pub mod metaballs;

#[cfg(test)]
mod tests;<|MERGE_RESOLUTION|>--- conflicted
+++ resolved
@@ -6,11 +6,7 @@
 //!
 //! # Features
 //! #### Default
-<<<<<<< HEAD
 //! - **f64**: use f64 as `Real`
-=======
-//! - **f64**: use f64 as Real
->>>>>>> a3e4eda1
 //! - [**stl-io**](https://en.wikipedia.org/wiki/STL_(file_format)): `.stl` import/export
 //! - [**dxf-io**](https://en.wikipedia.org/wiki/AutoCAD_DXF): `.dxf` import/export
 //! - **chull-io**: convex hull and minkowski sum
@@ -21,11 +17,7 @@
 //! - **delaunay**: use `geo`s `spade` feature for triangulation
 //!
 //! #### Optional
-<<<<<<< HEAD
 //! - **f32**: use f32 as `Real`, this conflicts with f64
-=======
-//! - **f32**: use f32 as Real, this conflicts with f64
->>>>>>> a3e4eda1
 //! - **parallel**: use rayon for multithreading
 //! - **svg-io**: create `CSG`s from and convert `CSG`s to SVG's
 //! - **truetype-text**: create `CSG`s using TrueType fonts `.ttf`
