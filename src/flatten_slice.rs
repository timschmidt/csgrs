--- conflicted
+++ resolved
@@ -1,26 +1,18 @@
 use crate::bsp::Node;
-<<<<<<< HEAD
 use crate::csg::{CSGError, CSG};
 use crate::float_types::{EPSILON, Real};
 use crate::plane::Plane;
 use crate::vertex::Vertex;
-use geo::Intersects;
-=======
-use crate::csg::CSG;
-use crate::float_types::{EPSILON, Real};
-use crate::plane::Plane;
-use crate::vertex::Vertex;
->>>>>>> 1c700ace
+
 use geo::{
     BooleanOps, Geometry, GeometryCollection, LineString, MultiPolygon, Orient,
-    Polygon as GeoPolygon, coord, orient::Direction,
+    Polygon as GeoPolygon, coord, orient::Direction, Intersects,
 };
 use hashbrown::HashMap;
 use nalgebra::Point3;
 use std::fmt::Debug;
 
-impl<S: Clone + Debug> CSG<S>
-where S: Clone + Send + Sync {
+impl<S: Clone + Debug + Send + Sync> CSG<S> {
     /// Flattens any 3D polygons by projecting them onto the XY plane (z=0),
     /// unifies them into one or more 2D polygons, and returns a purely 2D CSG.
     ///
